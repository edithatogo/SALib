from pytest import fixture, mark

import numpy as np
from numpy.testing import assert_allclose

from SALib.analyze import delta, dgsm, fast, rbd_fast, sobol, morris, hdmr
from SALib.sample import fast_sampler, finite_diff, latin, saltelli
from SALib.sample.morris import sample as morris_sampler

from SALib.test_functions import Ishigami
from SALib.test_functions import linear_model_1
from SALib.test_functions import linear_model_2
from SALib.util import read_param_file


@fixture(scope="function")
def set_seed():
    """Sets seeds for random generators so that tests can be repeated

    It is necessary to set seeds for both the numpy.random, and
    the stdlib.random libraries.
    """
    seed = 123456
    np.random.seed(seed)


class TestMorris:
    def test_regression_morris_vanilla(self, set_seed):
        """Note that this is a poor estimate of the Ishigami
        function.
        """
        set_seed
        param_file = "src/SALib/test_functions/params/Ishigami.txt"
        problem = read_param_file(param_file)
        param_values = morris_sampler(problem, 10000, 4, optimal_trajectories=None)

        Y = Ishigami.evaluate(param_values)

        Si = morris.analyze(
            problem,
            param_values,
            Y,
            conf_level=0.95,
            print_to_console=False,
            num_levels=4,
        )

        assert_allclose(Si["mu_star"], [7.536586, 7.875, 6.308785], atol=0, rtol=1e-5)

    def test_regression_morris_scaled(self, set_seed):
        """Note that this is a poor estimate of the Ishigami
        function.
        """
        set_seed
        param_file = "src/SALib/test_functions/params/Ishigami.txt"
        problem = read_param_file(param_file)
        param_values = morris_sampler(problem, 10000, 4, optimal_trajectories=None)

        Y = Ishigami.evaluate(param_values)

        Si = morris.analyze(
            problem,
            param_values,
            Y,
            conf_level=0.95,
            scaled=True,
            print_to_console=False,
            num_levels=4,
        )

        assert_allclose(Si["mu_star"], [0.532657, 0.658405, 0.43654], atol=0, rtol=1e-5)

    def test_regression_morris_groups(self, set_seed):
        set_seed
        param_file = "src/SALib/test_functions/params/Ishigami_groups.txt"
        problem = read_param_file(param_file)

        param_values = morris_sampler(
            problem=problem, N=10000, num_levels=4, optimal_trajectories=None
        )

        Y = Ishigami.evaluate(param_values)

        Si = morris.analyze(
            problem,
            param_values,
            Y,
            conf_level=0.95,
            print_to_console=False,
            num_levels=4,
        )

        assert_allclose(Si["mu_star"], [7.610322, 10.197014], atol=0, rtol=1e-5)

    def test_regression_morris_groups_brute_optim(self, set_seed):
        set_seed
        param_file = "src/SALib/test_functions/params/Ishigami_groups.txt"
        problem = read_param_file(param_file)

        param_values = morris_sampler(
            problem=problem,
            N=50,
            num_levels=4,
            optimal_trajectories=6,
            local_optimization=False,
        )

        Y = Ishigami.evaluate(param_values)

        Si = morris.analyze(
            problem,
            param_values,
            Y,
            conf_level=0.95,
            print_to_console=False,
            num_levels=4,
        )

        assert_allclose(Si["mu"], [9.786986, -9.938717e-13], atol=0, rtol=1e-5)

        assert_allclose(Si["sigma"], [6.453729, np.nan], atol=0, rtol=1e-5)

        assert_allclose(Si["mu_star"], [9.786986, 7.875], atol=0, rtol=1e-5)

    def test_regression_morris_groups_local_optim(self, set_seed):
        set_seed
        param_file = "src/SALib/test_functions/params/Ishigami_groups.txt"
        problem = read_param_file(param_file)

        param_values = morris_sampler(
            problem=problem,
            N=500,
            num_levels=4,
            optimal_trajectories=20,
            local_optimization=True,
        )

        Y = Ishigami.evaluate(param_values)

        Si = morris.analyze(
            problem,
            param_values,
            Y,
            conf_level=0.95,
            print_to_console=False,
            num_levels=4,
        )

        assert_allclose(Si["mu_star"], [13.95285, 7.875], rtol=1e-5)

    def test_regression_morris_optimal(self, set_seed):
        """
        Tests the use of optimal trajectories with Morris.

        Uses brute force approach

        Note that the relative tolerance is set to a very high value
        (default is 1e-05) due to the coarse nature of the num_levels.
        """
        set_seed
        param_file = "src/SALib/test_functions/params/Ishigami.txt"
        problem = read_param_file(param_file)
        param_values = morris_sampler(
            problem=problem,
            N=20,
            num_levels=4,
            optimal_trajectories=9,
            local_optimization=True,
        )

        Y = Ishigami.evaluate(param_values)

        Si = morris.analyze(
            problem,
            param_values,
            Y,
            conf_level=0.95,
            print_to_console=False,
            num_levels=4,
        )

        assert_allclose(
            Si["mu_star"], [9.786986e00, 7.875000e00, 1.388621], atol=0, rtol=1e-5
        )


@mark.filterwarnings("ignore::UserWarning")
def test_regression_sobol():
    param_file = "src/SALib/test_functions/params/Ishigami.txt"
    problem = read_param_file(param_file)
    param_values = saltelli.sample(problem, 10000, calc_second_order=True)

    Y = Ishigami.evaluate(param_values)

    Si = sobol.analyze(
        problem, Y, calc_second_order=True, conf_level=0.95, print_to_console=False
    )

    assert_allclose(Si["S1"], [0.31, 0.44, 0.00], atol=5e-2, rtol=1e-1)
    assert_allclose(Si["ST"], [0.55, 0.44, 0.24], atol=5e-2, rtol=1e-1)
    assert_allclose(
        [Si["S2"][0][1], Si["S2"][0][2], Si["S2"][1][2]],
        [0.00, 0.25, 0.00],
        atol=5e-2,
        rtol=1e-1,
    )


@mark.filterwarnings("ignore::UserWarning")
def test_regression_sobol_parallel():
    param_file = "src/SALib/test_functions/params/Ishigami.txt"
    problem = read_param_file(param_file)
    param_values = saltelli.sample(problem, 10000, calc_second_order=True)

    Y = Ishigami.evaluate(param_values)

    Si = sobol.analyze(
        problem,
        Y,
        calc_second_order=True,
        parallel=True,
        conf_level=0.95,
        print_to_console=False,
    )

    assert_allclose(Si["S1"], [0.31, 0.44, 0.00], atol=5e-2, rtol=1e-1)
    assert_allclose(Si["ST"], [0.55, 0.44, 0.24], atol=5e-2, rtol=1e-1)
    assert_allclose(
        [Si["S2"][0][1], Si["S2"][0][2], Si["S2"][1][2]],
        [0.00, 0.25, 0.00],
        atol=5e-2,
        rtol=1e-1,
    )


@mark.filterwarnings("ignore::UserWarning")
def test_regression_sobol_groups():
    problem = {
        "num_vars": 3,
        "names": ["x1", "x2", "x3"],
        "bounds": [[-np.pi, np.pi]] * 3,
        "groups": ["G1", "G2", "G1"],
    }
    param_values = saltelli.sample(problem, 10000, calc_second_order=True)

    Y = Ishigami.evaluate(param_values)
    Si = sobol.analyze(
        problem,
        Y,
        calc_second_order=True,
        parallel=True,
        conf_level=0.95,
        print_to_console=False,
    )

    assert_allclose(Si["S1"], [0.55, 0.44], atol=5e-2, rtol=1e-1)
    assert_allclose(Si["ST"], [0.55, 0.44], atol=5e-2, rtol=1e-1)
    assert_allclose(Si["S2"][0][1], [0.00], atol=5e-2, rtol=1e-1)


@mark.filterwarnings("ignore::UserWarning")
def test_regression_sobol_groups_dists():
    problem = {
        "num_vars": 3,
        "names": ["x1", "x2", "x3"],
        "bounds": [[-np.pi, np.pi], [1.0, 0.2], [0.0, 3, 0.5]],
        "groups": ["G1", "G2", "G1"],
        "dists": ["unif", "lognorm", "triang"],
    }
    param_values = saltelli.sample(problem, 10000, calc_second_order=True)

    Y = Ishigami.evaluate(param_values)
    Si = sobol.analyze(
        problem,
        Y,
        calc_second_order=True,
        parallel=True,
        conf_level=0.95,
        print_to_console=False,
    )

    assert_allclose(Si["S1"], [0.427, 0.573], atol=5e-2, rtol=1e-1)
    assert_allclose(Si["ST"], [0.428, 0.573], atol=5e-2, rtol=1e-1)
    assert_allclose(Si["S2"][0][1], [0.001], atol=5e-2, rtol=1e-1)


def test_regression_fast():
    param_file = "src/SALib/test_functions/params/Ishigami.txt"
    problem = read_param_file(param_file)
    param_values = fast_sampler.sample(problem, 10000)

    Y = Ishigami.evaluate(param_values)

    Si = fast.analyze(problem, Y, print_to_console=False)
    assert_allclose(Si["S1"], [0.31, 0.44, 0.00], atol=5e-2, rtol=1e-1)
    assert_allclose(Si["ST"], [0.55, 0.44, 0.24], atol=5e-2, rtol=1e-1)


def test_regression_hdmr_ishigami():
    param_file = "src/SALib/test_functions/params/Ishigami.txt"
    problem = read_param_file(param_file)
    X = latin.sample(problem, 10000)
    Y = Ishigami.evaluate(X)
    options = {
        "maxorder": 2,
        "maxiter": 100,
        "m": 4,
        "K": 1,
        "R": 10000,
        "alpha": 0.95,
        "lambdax": 0.01,
        "print_to_console": False,
    }
    Si = hdmr.analyze(problem, X, Y, **options)
    assert_allclose(
        Si["Sa"][0 : problem["num_vars"]], [0.31, 0.44, 0.00], atol=5e-2, rtol=1e-1
    )
    assert_allclose(
        Si["ST"][0 : problem["num_vars"]], [0.55, 0.44, 0.24], atol=5e-2, rtol=1e-1
    )


def test_regression_hdmr_case1():
    problem = {
        "num_vars": 5,
        "names": ["x1", "x2", "x3", "x4", "x5"],
        "bounds": [[0, 1] * 5],
    }
    X = latin.sample(problem, 10000)
    Y = linear_model_1.evaluate(X)
    options = {
        "maxorder": 2,
        "maxiter": 100,
        "m": 2,
        "K": 1,
        "R": 10000,
        "alpha": 0.95,
        "lambdax": 0.01,
        "print_to_console": False,
    }
    Si = hdmr.analyze(problem, X, Y, **options)
    assert_allclose(Si["Sa"][0 : problem["num_vars"]], [0.20] * 5, atol=5e-2, rtol=1e-1)
    assert_allclose(Si["ST"][0 : problem["num_vars"]], [0.20] * 5, atol=5e-2, rtol=1e-1)


def test_regression_hdmr_case2():
    problem = {
        "num_vars": 5,
        "names": ["x1", "x2", "x3", "x4", "x5"],
        "bounds": [[0, 1] * 5],
    }
    # Generate correlated samples
    mean = np.zeros((problem["num_vars"]))
    cov = [
        [1, 0.6, 0.2, 0, 0],
        [0.6, 1, 0.2, 0, 0],
        [0.2, 0.2, 1, 0, 0],
        [0, 0, 0, 1, 0.2],
        [0, 0, 0, 0.2, 1],
    ]
    X = np.random.multivariate_normal(mean, cov, 10000)
    Y = linear_model_1.evaluate(X)
    options = {
        "maxorder": 2,
        "maxiter": 100,
        "m": 2,
        "K": 1,
        "R": 10000,
        "alpha": 0.95,
        "lambdax": 0.01,
        "print_to_console": False,
    }
    Si = hdmr.analyze(problem, X, Y, **options)
    assert_allclose(Si["Sa"][0 : problem["num_vars"]], [0.13] * 5, atol=5e-2, rtol=1e-1)
    assert_allclose(
        Si["Sb"][0 : problem["num_vars"]],
        [0.11, 0.11, 0.06, 0.03, 0.03],
        atol=5e-2,
        rtol=1e-1,
    )


def test_regression_hdmr_case3():
    problem = {
        "num_vars": 5,
        "names": ["x1", "x2", "x3", "x4", "x5"],
        "bounds": [[0, 1] * 5],
    }
    # Generate correlated samples
    mean = np.zeros((problem["num_vars"]))
    cov = [
        [1, 0.6, 0.2, 0, 0],
        [0.6, 1, 0.2, 0, 0],
        [0.2, 0.2, 1, 0, 0],
        [0, 0, 0, 1, 0.2],
        [0, 0, 0, 0.2, 1],
    ]
    X = np.random.multivariate_normal(mean, cov, 10000)
    Y = linear_model_2.evaluate(X)
    options = {
        "maxorder": 2,
        "maxiter": 100,
        "m": 2,
        "K": 1,
        "R": 10000,
        "alpha": 0.95,
        "lambdax": 0.01,
        "print_to_console": False,
    }
    Si = hdmr.analyze(problem, X, Y, **options)
    assert_allclose(
        Si["Sa"][0 : problem["num_vars"]],
        [0.28, 0.17, 0.10, 0.04, 0.02],
        atol=5e-2,
        rtol=1e-1,
    )
    assert_allclose(
        Si["Sb"][0 : problem["num_vars"]],
        [0.16, 0.16, 0.06, 0.00, 0.00],
        atol=5e-2,
        rtol=1e-1,
    )


def test_regression_rbd_fast():
    param_file = "src/SALib/test_functions/params/Ishigami.txt"
    problem = read_param_file(param_file)
    param_values = latin.sample(problem, 10000)

    Y = Ishigami.evaluate(param_values)

    Si = rbd_fast.analyze(problem, param_values, Y, print_to_console=False)
    assert_allclose(Si["S1"], [0.31, 0.44, 0.00], atol=5e-2, rtol=1e-1)


def test_regression_dgsm():
    param_file = "src/SALib/test_functions/params/Ishigami.txt"
    problem = read_param_file(param_file)
    param_values = finite_diff.sample(problem, 10000, delta=0.001)

    Y = Ishigami.evaluate(param_values)

    Si = dgsm.analyze(problem, param_values, Y, conf_level=0.95, print_to_console=False)

    assert_allclose(Si["dgsm"], [2.229, 7.066, 3.180], atol=5e-2, rtol=1e-1)


def test_regression_delta():
    param_file = "src/SALib/test_functions/params/Ishigami.txt"
    problem = read_param_file(param_file)
    param_values = latin.sample(problem, 10000)

    Y = Ishigami.evaluate(param_values)

    Si = delta.analyze(
        problem,
        param_values,
        Y,
        num_resamples=10,
        conf_level=0.95,
        print_to_console=True,
    )

    assert_allclose(Si["delta"], [0.210, 0.358, 0.155], atol=5e-2, rtol=1e-1)
    assert_allclose(Si["S1"], [0.31, 0.44, 0.00], atol=5e-2, rtol=1e-1)


<<<<<<< HEAD
def test_regression_delta_parallel(set_seed):
    param_file = "src/SALib/test_functions/params/Ishigami.txt"
    problem = read_param_file(param_file)
    param_values = latin.sample(problem, 10000)

    Y = Ishigami.evaluate(param_values)

    Si = delta.analyze(
        problem,
        param_values,
        Y,
        num_resamples=10,
        conf_level=0.95,
        print_to_console=False,
        nprocs=2,
        seed=12345,
    )

    assert_allclose(Si["delta"], [0.210, 0.358, 0.155], atol=5e-2, rtol=1e-1)
    assert_allclose(Si["S1"], [0.31, 0.44, 0.00], atol=5e-2, rtol=1e-1)


def test_regression_delta_svm(set_seed):
=======
def test_regression_delta_svm():
    np.random.seed(123456)
>>>>>>> e91e487f
    xy_input_fn = "tests/data/delta_svm_regression_data.csv"
    inputs = np.loadtxt(xy_input_fn, delimiter=",", skiprows=1)

    X = inputs[:, 0]
    Y = inputs[:, 1]

    Ygrid = [
        0.0,
        0.3030303,
        0.60606061,
        0.90909091,
        1.21212121,
        1.51515152,
        1.81818182,
        2.12121212,
        2.42424242,
        2.72727273,
        3.03030303,
        3.33333333,
        3.63636364,
        3.93939394,
        4.24242424,
        4.54545455,
        4.84848485,
        5.15151515,
        5.45454545,
        5.75757576,
        6.06060606,
        6.36363636,
        6.66666667,
        6.96969697,
        7.27272727,
        7.57575758,
        7.87878788,
        8.18181818,
        8.48484848,
        8.78787879,
        9.09090909,
        9.39393939,
        9.6969697,
        10.0,
        10.3030303,
        10.60606061,
        10.90909091,
        11.21212121,
        11.51515152,
        11.81818182,
        12.12121212,
        12.42424242,
        12.72727273,
        13.03030303,
        13.33333333,
        13.63636364,
        13.93939394,
        14.24242424,
        14.54545455,
        14.84848485,
        15.15151515,
        15.45454545,
        15.75757576,
        16.06060606,
        16.36363636,
        16.66666667,
        16.96969697,
        17.27272727,
        17.57575758,
        17.87878788,
        18.18181818,
        18.48484848,
        18.78787879,
        19.09090909,
        19.39393939,
        19.6969697,
        20.0,
        20.3030303,
        20.60606061,
        20.90909091,
        21.21212121,
        21.51515152,
        21.81818182,
        22.12121212,
        22.42424242,
        22.72727273,
        23.03030303,
        23.33333333,
        23.63636364,
        23.93939394,
        24.24242424,
        24.54545455,
        24.84848485,
        25.15151515,
        25.45454545,
        25.75757576,
        26.06060606,
        26.36363636,
        26.66666667,
        26.96969697,
        27.27272727,
        27.57575758,
        27.87878788,
        28.18181818,
        28.48484848,
        28.78787879,
        29.09090909,
        29.39393939,
        29.6969697,
        30.0,
    ]

    m = [
        0.0,
        717.82142857,
        1435.64285714,
        2153.46428571,
        2871.28571429,
        3589.10714286,
        4306.92857143,
        5024.75,
        5742.57142857,
        6460.39285714,
        7178.21428571,
        7896.03571429,
        8613.85714286,
        9331.67857143,
        10049.5,
        10767.32142857,
        11485.14285714,
        12202.96428571,
        12920.78571429,
        13638.60714286,
        14356.42857143,
        15074.25,
        15792.07142857,
        16509.89285714,
        17227.71428571,
        17945.53571429,
        18663.35714286,
        19381.17857143,
        20099.0,
    ]

    num_resamples = 200
    conf_level = 0.95

    test_res = delta.bias_reduced_delta(
        Y, Ygrid, X, m, num_resamples, conf_level, Y.size
    )

    np.testing.assert_allclose(
        test_res, (0.6335098491949687, 0.026640611898969522), atol=0.005
    )<|MERGE_RESOLUTION|>--- conflicted
+++ resolved
@@ -465,7 +465,6 @@
     assert_allclose(Si["S1"], [0.31, 0.44, 0.00], atol=5e-2, rtol=1e-1)
 
 
-<<<<<<< HEAD
 def test_regression_delta_parallel(set_seed):
     param_file = "src/SALib/test_functions/params/Ishigami.txt"
     problem = read_param_file(param_file)
@@ -489,10 +488,7 @@
 
 
 def test_regression_delta_svm(set_seed):
-=======
-def test_regression_delta_svm():
     np.random.seed(123456)
->>>>>>> e91e487f
     xy_input_fn = "tests/data/delta_svm_regression_data.csv"
     inputs = np.loadtxt(xy_input_fn, delimiter=",", skiprows=1)
 
