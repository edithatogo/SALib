--- conflicted
+++ resolved
@@ -208,10 +208,7 @@
     # total_Si, first_Si = Si.to_df()
 
 
-<<<<<<< HEAD
-=======
      
->>>>>>> c00edc25
 Basic Plotting
 ~~~~~~~~~~~~~~~~
 
