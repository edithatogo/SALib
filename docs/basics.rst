--- conflicted
+++ resolved
@@ -197,7 +197,6 @@
 error will appear in the sensitivity indices.  For example, we observe a
 negative value for the x2-x3 index.  Typically, these computing errors shrink as
 the number of samples increases.
-<<<<<<< HEAD
 
 The output can then be converted to a Pandas DataFrame for further analysis.
 
@@ -220,8 +219,7 @@
     Si.plot()
 
 The :code:`plot()` method returns matplotlib axes objects to allow later adjustment.
-=======
-     
+
 
 Another Example
 ---------------
@@ -337,5 +335,4 @@
 parameter :math:`a` as the contribution to :math:`y` from :math:`b
 x^2` vanishes. With larger :math:`|x|`, the contribution to the
 variation from parameter :math:`b` increases and the contribution from
-parameter :math:`a` decreases.
->>>>>>> 030421e6
+parameter :math:`a` decreases.