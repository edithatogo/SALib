<<<<<<< HEAD
from scipy.stats import norm

=======
from __future__ import division
from __future__ import print_function

from typing import Dict, List
>>>>>>> a6283edb
import numpy as np
from scipy.stats import norm

from . import common_args
from ..util import (read_param_file, compute_groups_matrix, ResultDict,
                    _define_problem_with_groups, _compute_delta)


def analyze(problem: Dict, X: np.ndarray, Y: np.ndarray,
            num_resamples: int = 100, conf_level: float = 0.95,
            print_to_console: bool = False, num_levels: int = 4,
            seed=None) -> np.ndarray:
    """Perform Morris Analysis on model outputs.

    Returns a dictionary with keys 'mu', 'mu_star', 'sigma', and
    'mu_star_conf', where each entry is a list of parameters containing
    the indices in the same order as the parameter file.

    Arguments
    ---------
    problem : dict
        The problem definition
    X : numpy.array
        The NumPy matrix containing the model inputs of dtype=float
    Y : numpy.array
        The NumPy array containing the model outputs of dtype=float
    num_resamples : int
        The number of resamples used to compute the confidence
        intervals (default 1000)
    conf_level : float
        The confidence interval level (default 0.95)
    print_to_console : bool
        Print results directly to console (default False)
    num_levels : int
        The number of grid levels, must be identical to the value
        passed to SALib.sample.morris (default 4)
    seed : int
        Seed to generate a random number

    Returns
    -------
    Si : dict
        A dictionary of sensitivity indices containing the following entries.

        - `mu` - the mean elementary effect
        - `mu_star` - the absolute of the mean elementary effect
        - `sigma` - the standard deviation of the elementary effect
        - `mu_star_conf` - the bootstrapped confidence interval
        - `names` - the names of the parameters

    References
    ----------
    .. [1] Morris, M. (1991).  "Factorial Sampling Plans for Preliminary
           Computational Experiments."  Technometrics, 33(2):161-174,
           doi:10.1080/00401706.1991.10484804.
    .. [2] Campolongo, F., J. Cariboni, and A. Saltelli (2007).  "An effective
           screening design for sensitivity analysis of large models."
           Environmental Modelling & Software, 22(10):1509-1518,
           doi:10.1016/j.envsoft.2006.10.004.

    Examples
    --------
    >>> X = morris.sample(problem, 1000, num_levels=4)
    >>> Y = Ishigami.evaluate(X)
    >>> Si = morris.analyze(problem, X, Y, conf_level=0.95,
    >>>                     print_to_console=True, num_levels=4)

    """
    if seed:
        np.random.seed(seed)

    _define_problem_with_groups(problem)

    _check_if_array_of_floats(X)
    _check_if_array_of_floats(Y)

    delta = _compute_delta(num_levels)

    num_vars = problem['num_vars']

    groups, unique_group_names = compute_groups_matrix(problem['groups'])
    number_of_groups = len(unique_group_names)
    num_trajectories = int(Y.size / (number_of_groups + 1))
    trajectory_size = int(Y.size / num_trajectories)

<<<<<<< HEAD
    for j in range(num_vars):
        Si['mu_star_conf'][j] = compute_mu_star_confidence(
            ee[j, :], num_trajectories, num_resamples, conf_level)

    if groups is not None:
        # if there are groups, then the elementary effects returned need to be
        # computed over the groups of variables,
        # rather than the individual variables
        Si_grouped = ResultDict((k, [None] * num_vars)
                                for k in ['mu_star', 'mu_star_conf'])
        Si_grouped['mu_star'] = compute_grouped_metric(Si['mu_star'], groups)
        Si_grouped['mu_star_conf'] = compute_grouped_metric(Si['mu_star_conf'],
                                                            groups)
        Si_grouped['names'] = unique_group_names
        Si_grouped['sigma'] = compute_grouped_sigma(Si['sigma'], groups)
        Si_grouped['mu'] = compute_grouped_sigma(Si['mu'], groups)

        Si = Si_grouped
    
    if print_to_console:
        print(Si.to_df())

    return Si
=======
    elementary_effects = _compute_elementary_effects(X, Y,
                                                     trajectory_size, delta)

    Si = _compute_statistical_outputs(elementary_effects, num_vars,
                                      num_resamples, conf_level, groups,
                                      unique_group_names)
>>>>>>> a6283edb

    if print_to_console:
        _print_to_console(Si, number_of_groups)

    return Si


def _compute_statistical_outputs(elementary_effects: np.ndarray, num_vars: int,
                                 num_resamples: int, conf_level: float,
                                 groups: np.ndarray,
                                 unique_group_names: List) -> ResultDict:
    """ Computes the statistical parameters related to Morris method.

    Arguments
    ----------
    elementary_effects: np.ndarray
        Morris elementary effects.
    num_vars: int
        Number of problem's variables
    num_resamples: int
        Number of resamples
    conf_level: float
        Confidence level
    groups: np.ndarray
        Array defining the distribution of groups
    unique_group_names: List
        Names of the groups

    Returns
    -------
    Si: ResultDict
        Morris statistical parameters.
    """

    Si = ResultDict((k, [None] * num_vars) for k in ['names', 'mu', 'mu_star',
                                                     'sigma', 'mu_star_conf'])

    mu = np.average(elementary_effects, 1)
    mu_star = np.average(np.abs(elementary_effects), 1)
    sigma = np.std(elementary_effects, axis=1, ddof=1)
    mu_star_conf = _compute_mu_star_confidence(elementary_effects, num_vars,
                                               num_resamples, conf_level)

    Si['names'] = unique_group_names
    Si['mu'] = _compute_grouped_sigma(mu, groups)
    Si['mu_star'] = _compute_grouped_metric(mu_star, groups)
    Si['sigma'] = _compute_grouped_sigma(sigma, groups)
    Si['mu_star_conf'] = _compute_grouped_metric(mu_star_conf, groups)

    return Si


def _compute_grouped_sigma(ungrouped_sigma: np.ndarray,
                           groups: np.ndarray) -> np.ndarray:
    """ Sigma values for the groups.

    Returns sigma for the groups of parameter values in the argument
    ungrouped_metric where the group consists of no more than
    one parameter

    Arguments
    ----------
    ungrouped_sigma: np.ndarray
        Sigma values calculated without considering the groups
    groups: np.ndarray
        Array defining the distribution of groups

<<<<<<< HEAD
    sigma_masked = np.ma.masked_array(ungrouped_sigma * group_matrix.T,
                                      mask=(group_matrix ^ 1).T)
    sigma_agg = np.ma.mean(sigma_masked, axis=1)
    sigma = np.zeros(group_matrix.shape[1], dtype=np.float)

    # Sigma for Morris groups require mu rather than mu_star.
    # Only calculate sigma for groups that have only 1 parameter as
    # sigma requires mu rather than mu_star.
    # All others should be NaN.
    group_sum = group_matrix.sum(axis=0)
    np.copyto(sigma, sigma_agg, where=group_sum == 1)
    np.copyto(sigma, np.NAN, where=group_sum != 1)
=======
    Returns
    -------
    sigma: np.ndarray
        Sigma values for the groups.
    """
    sigma_agg = _compute_grouped_metric(ungrouped_sigma, groups)

    sigma = np.zeros(groups.shape[1], dtype=np.float)
    np.copyto(sigma, sigma_agg, where=groups.sum(axis=0) == 1)
    np.copyto(sigma, np.NAN, where=groups.sum(axis=0) != 1)
>>>>>>> a6283edb

    return sigma


def _compute_grouped_metric(ungrouped_metric: np.ndarray,
                            groups: np.ndarray) -> np.ndarray:
    """ Computes the mean value for the groups of parameter values.

    Parameters
    ----------
    ungrouped_metric: np.ndarray
        Metric calculated without considering the groups
    groups: np.ndarray
        Array defining the distribution of groups

    Returns
    -------
    mean_of_mu_star: np.ndarray
         Mean value for the groups of parameter values
    """

    groups = np.array(groups, dtype=np.bool)

    mu_star_masked = np.ma.masked_array(ungrouped_metric * groups.T,
                                        mask=(groups ^ 1).T)
    mean_of_mu_star = np.ma.mean(mu_star_masked, axis=1)

    return mean_of_mu_star


def _reorganize_output_matrix(output_array: np.ndarray,
                              value_increased: np.ndarray,
                              value_decreased: np.ndarray,
                              increase: bool = True) -> np.ndarray:
    """Reorganize the output matrix.

    This method reorganizes the output matrix in a way that allows the
    elementary effects to be computed as a simple subtraction between two
    arrays. It repositions the outputs in the output matrix according to the
    order they changed during the formation of the trajectories.

    Arguments
    ----------
    output_array: np.ndarray
        Matrix of model output values
    value_increased: np.ndarray
        Input variables that had their values increased when forming the
        trajectories matrix
    value_decreased: np.ndarray
        Input variables that had their values decreased when forming the
        trajectories matrix
    increase: bool
        Direction to consider (values that increased or decreased). "Increase"
        is the default value.
    Returns
    -------

    """
    if increase:
        pad_up = (1, 0)
        pad_lo = (0, 1)
    else:
        pad_up = (0, 1)
        pad_lo = (1, 0)

    value_increased = np.pad(value_increased, ((0, 0), pad_up, (0, 0)),
                             'constant')
    value_decreased = np.pad(value_decreased, ((0, 0), pad_lo, (0, 0)),
                             'constant')

    res = np.einsum('ik,ikj->ij', output_array,
                    value_increased + value_decreased)

    return res.T


def _compute_elementary_effects(model_inputs: np.ndarray,
                                model_outputs: np.ndarray,
                                trajectory_size: int,
                                delta: float) -> np.ndarray:
    """Computes the Morris elementary effects.

    Arguments
    ---------
    model_inputs: np.ndarray
        matrix of inputs to the model under analysis.
        x-by-r where x is the number of variables and
        r is the number of rows (a function of x and num_trajectories)
    model_outputs: np.ndarray
        r-length vector of model outputs
    trajectory_size: int
        Number of points in a trajectory
    delta: float
        Scaling factor computed from `num_levels`

    Returns
    ---------
    elementary_effects : np.array
        Elementary effects for each parameter
    """
    num_trajectories = _calculate_number_trajectories(model_inputs,
                                                      trajectory_size)

    output_matrix = _reshape_model_outputs(model_outputs, num_trajectories,
                                           trajectory_size)
    input_matrix = _reshape_model_inputs(model_inputs, num_trajectories,
                                         trajectory_size)

    delta_variables = _calculate_delta_input_variables(input_matrix)
    value_increased = delta_variables > 0
    value_decreased = delta_variables < 0

    result_increased = _reorganize_output_matrix(output_matrix,
                                                 value_increased,
                                                 value_decreased)
    result_decreased = _reorganize_output_matrix(output_matrix,
                                                 value_increased,
                                                 value_decreased,
                                                 increase=False)

    elementary_effects = _calc_results_difference(result_increased,
                                                  result_decreased)
    np.divide(elementary_effects, delta, out=elementary_effects)

    return elementary_effects


def _calc_results_difference(result_up: np.ndarray,
                             result_lo: np.ndarray) -> np.ndarray:
    """Computes the difference between the output points.

    Arguments
    ----------
    result_up: np.ndarray
    result_lo: np.ndarray

    Returns
    -------
    results_difference: np.ndarray
        Difference between the output points
    """
    results_difference = np.subtract(result_up, result_lo)

    return results_difference


def _calculate_delta_input_variables(input_matrix: np.ndarray) -> np.ndarray:
    """Computes the delta values of the problem variables.

    For each point of the trajectory, computes how much each variable increased
    or decreased in respect to the previous point.

    Arguments
    ----------
    input_matrix: np.ndarray
        Matrix with the values of the problem's variables for all input points.

    Returns
    -------
    delta_variables: np.ndarray
        Variation of each variable, for each point in the trajectory.
    """
    delta_variables = np.subtract(input_matrix[:, 1:, :],
                                  input_matrix[:, 0:-1, :])

    return delta_variables


def _calculate_number_trajectories(model_inputs: np.ndarray,
                                   trajectory_size: int) -> int:
    """Calculate the number of trajectories.

    Arguments
    ----------
    model_inputs: np.ndarray
        Matrix of model inputs
    trajectory_size: int
        Number of input points in each trajectory

    Returns
    -------
    num_trajectories: int
        Number of trajectories
    """
    num_input_points = model_inputs.shape[0]
    num_trajectories = int(num_input_points / trajectory_size)

    return num_trajectories


def _reshape_model_inputs(model_inputs: np.ndarray, num_trajectories: int,
                          trajectory_size: int) -> np.ndarray:
    """Reshapes the model inputs' matrix.

    Arguments
    ----------
    model_inputs: np.ndarray
        Matrix of model inputs
    num_trajectories: int
        Number of trajectories
    trajectory_size: int
        Number of points in a trajectory

    Returns
    -------
    input_matrix: np.ndarray
        Reshaped input matrix.
    """
    num_vars = model_inputs.shape[1]
    input_matrix = model_inputs.reshape(num_trajectories, trajectory_size,
                                        num_vars)
    return input_matrix


def _reshape_model_outputs(model_outputs: np.ndarray, num_trajectories: int,
                           trajectory_size: int):
    """Reshapes the model outputs' matrix.

    Arguments
    ----------
    model_outputs: np.ndarray
        Matrix of model outputs
    num_trajectories: int
        Number of trajectories
    trajectory_size: int
        Number of points in a trajectory

    Returns
    -------
    output_matrix: np.ndarray
        Reshaped output matrix.
    """
    output_matrix = model_outputs.reshape(num_trajectories, trajectory_size)
    return output_matrix


def _compute_mu_star_confidence(elementary_effects: np.ndarray, num_vars: int,
                                num_resamples: int,
                                conf_level: float) -> np.ndarray:
    """Computes the confidence intervals for the mu_star variable.

    Uses bootstrapping where the elementary effects are resampled with
    replacement to produce a histogram of resampled mu_star metrics.
    This resample is used to produce a confidence interval.

    Arguments
    ----------
    elementary_effects : np.array
        Elementary effects for each parameter
    num_vars: int
        Number of problem's variables
    num_resamples: int
        Number of resamples
    conf_level: float
        Confidence level

    Returns
    -------
    mu_star_conf: np.ndarray
        Confidence intervals for the mu_star variable
    """
    if not 0 < conf_level < 1:
        raise ValueError("Confidence level must be between 0-1.")

    mu_star_conf = []
    for j in range(num_vars):
        ee = elementary_effects[j, :]
        resample_index = np.random.randint(len(ee),
                                           size=(num_resamples, len(ee)))
        ee_resampled = ee[resample_index]

        # Compute average of the absolute values over each of the resamples
        mu_star_resampled = np.average(np.abs(ee_resampled), axis=1)

        mu_star_conf.append(norm.ppf(0.5 + conf_level / 2)
                            * mu_star_resampled.std(ddof=1))

    mu_star_conf = np.asarray(mu_star_conf)

    return mu_star_conf


def _check_if_array_of_floats(array_x: np.ndarray):
    """ Checks if an arrays is made of floats. If not, raises an error.

    Arguments
    ----------
    array_x:
        Array to be checked
    """
    msg = "dtype of {} array must be 'float', float32 or float64"
    if array_x.dtype not in ['float', 'float32', 'float64']:
        raise ValueError(msg.format(array_x))


def _print_to_console(Si: ResultDict, number_of_groups: int):
    """Prints the output to the console.

    Arguments
    ----------
    Si: Results dictionary
    number_of_groups: int
    """
    print("{0:<30} {1:>10} {2:>10} {3:>15} {4:>10}".format(
        "Parameter", "Mu_Star", "Mu", "Mu_Star_Conf", "Sigma"))

    for j in list(range(number_of_groups)):
        print("{0:30} {1:10.3f} {2:10.3f} {3:15.3f} {4:10.3f}".format(
            Si['names'][j], Si['mu_star'][j], Si['mu'][j],
            Si['mu_star_conf'][j], Si['sigma'][j]))


def cli_parse(parser):
    parser.add_argument('-X', '--model-input-file', type=str,
                        required=True, default=None,
                        help='Model input file')
    parser.add_argument('-r', '--resamples', type=int, required=False,
                        default=1000,
                        help='Number of bootstrap resamples for Sobol \
                           confidence intervals')
    parser.add_argument('-l', '--levels', type=int, required=False,
                        default=4, help='Number of grid levels \
                           (Morris only)')
    parser.add_argument('--grid-jump', type=int, required=False,
                        default=2, help='Grid jump size (Morris only)')
    return parser


def cli_action(args):
    problem = read_param_file(args.paramfile)
    Y = np.loadtxt(args.model_output_file,
                   delimiter=args.delimiter, usecols=(args.column,))
    X = np.loadtxt(args.model_input_file, delimiter=args.delimiter, ndmin=2)
    if len(X.shape) == 1:
        X = X.reshape((len(X), 1))

    analyze(problem, X, Y, num_resamples=args.resamples, print_to_console=True,
            num_levels=args.levels, seed=args.seed)


if __name__ == "__main__":
    common_args.run_cli(cli_parse, cli_action)<|MERGE_RESOLUTION|>--- conflicted
+++ resolved
@@ -1,12 +1,4 @@
-<<<<<<< HEAD
-from scipy.stats import norm
-
-=======
-from __future__ import division
-from __future__ import print_function
-
 from typing import Dict, List
->>>>>>> a6283edb
 import numpy as np
 from scipy.stats import norm
 
@@ -92,44 +84,20 @@
     num_trajectories = int(Y.size / (number_of_groups + 1))
     trajectory_size = int(Y.size / num_trajectories)
 
-<<<<<<< HEAD
-    for j in range(num_vars):
-        Si['mu_star_conf'][j] = compute_mu_star_confidence(
-            ee[j, :], num_trajectories, num_resamples, conf_level)
-
-    if groups is not None:
-        # if there are groups, then the elementary effects returned need to be
-        # computed over the groups of variables,
-        # rather than the individual variables
-        Si_grouped = ResultDict((k, [None] * num_vars)
-                                for k in ['mu_star', 'mu_star_conf'])
-        Si_grouped['mu_star'] = compute_grouped_metric(Si['mu_star'], groups)
-        Si_grouped['mu_star_conf'] = compute_grouped_metric(Si['mu_star_conf'],
-                                                            groups)
-        Si_grouped['names'] = unique_group_names
-        Si_grouped['sigma'] = compute_grouped_sigma(Si['sigma'], groups)
-        Si_grouped['mu'] = compute_grouped_sigma(Si['mu'], groups)
-
-        Si = Si_grouped
-    
-    if print_to_console:
-        print(Si.to_df())
-
-    return Si
-=======
     elementary_effects = _compute_elementary_effects(X, Y,
                                                      trajectory_size, delta)
 
     Si = _compute_statistical_outputs(elementary_effects, num_vars,
                                       num_resamples, conf_level, groups,
                                       unique_group_names)
->>>>>>> a6283edb
 
     if print_to_console:
         _print_to_console(Si, number_of_groups)
 
+    if print_to_console:
+        print(Si.to_df())
+
     return Si
-
 
 def _compute_statistical_outputs(elementary_effects: np.ndarray, num_vars: int,
                                  num_resamples: int, conf_level: float,
@@ -191,20 +159,6 @@
     groups: np.ndarray
         Array defining the distribution of groups
 
-<<<<<<< HEAD
-    sigma_masked = np.ma.masked_array(ungrouped_sigma * group_matrix.T,
-                                      mask=(group_matrix ^ 1).T)
-    sigma_agg = np.ma.mean(sigma_masked, axis=1)
-    sigma = np.zeros(group_matrix.shape[1], dtype=np.float)
-
-    # Sigma for Morris groups require mu rather than mu_star.
-    # Only calculate sigma for groups that have only 1 parameter as
-    # sigma requires mu rather than mu_star.
-    # All others should be NaN.
-    group_sum = group_matrix.sum(axis=0)
-    np.copyto(sigma, sigma_agg, where=group_sum == 1)
-    np.copyto(sigma, np.NAN, where=group_sum != 1)
-=======
     Returns
     -------
     sigma: np.ndarray
@@ -215,7 +169,6 @@
     sigma = np.zeros(groups.shape[1], dtype=np.float)
     np.copyto(sigma, sigma_agg, where=groups.sum(axis=0) == 1)
     np.copyto(sigma, np.NAN, where=groups.sum(axis=0) != 1)
->>>>>>> a6283edb
 
     return sigma
 
