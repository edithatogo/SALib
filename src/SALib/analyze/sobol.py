<<<<<<< HEAD
from scipy.stats import norm

import numpy as np
import pandas as pd

from . import common_args
from ..util import (read_param_file, compute_groups_matrix, ResultDict, 
                    extract_group_names, _check_groups)
from types import MethodType

from multiprocessing import Pool, cpu_count
from functools import partial
from itertools import combinations, zip_longest


def analyze(problem, Y, calc_second_order=True, num_resamples=100,
            conf_level=0.95, print_to_console=False, parallel=False,
            n_processors=None, seed=None):
    """Perform Sobol Analysis on model outputs.

    Returns a dictionary with keys 'S1', 'S1_conf', 'ST', and 'ST_conf', where
    each entry is a list of size D (the number of parameters) containing the
    indices in the same order as the parameter file.  If calc_second_order is
    True, the dictionary also contains keys 'S2' and 'S2_conf'.

    Compatible with
    ---------------
    * `saltelli`

    Parameters
    ----------
    problem : dict
        The problem definition
    Y : numpy.array
        A NumPy array containing the model outputs
    calc_second_order : bool
        Calculate second-order sensitivities (default True)
    num_resamples : int
        The number of resamples (default 100)
    conf_level : float
        The confidence interval level (default 0.95)
    print_to_console : bool
        Print results directly to console (default False)

    References
    ----------
    .. [1] Sobol, I. M. (2001).  "Global sensitivity indices for nonlinear
           mathematical models and their Monte Carlo estimates."  Mathematics
           and Computers in Simulation, 55(1-3):271-280,
           doi:10.1016/S0378-4754(00)00270-6.
    .. [2] Saltelli, A. (2002).  "Making best use of model evaluations to
           compute sensitivity indices."  Computer Physics Communications,
           145(2):280-297, doi:10.1016/S0010-4655(02)00280-1.
    .. [3] Saltelli, A., P. Annoni, I. Azzini, F. Campolongo, M. Ratto, and
           S. Tarantola (2010).  "Variance based sensitivity analysis of model
           output.  Design and estimator for the total sensitivity index."
           Computer Physics Communications, 181(2):259-270,
           doi:10.1016/j.cpc.2009.09.018.

    Examples
    --------
    >>> X = saltelli.sample(problem, 512)
    >>> Y = Ishigami.evaluate(X)
    >>> Si = sobol.analyze(problem, Y, print_to_console=True)

    """
    if seed:
        np.random.seed(seed)
    # determining if groups are defined and adjusting the number
    # of rows in the cross-sampled matrix accordingly
    groups = _check_groups(problem)
    if not groups:
        D = problem['num_vars']
    else:
        _, D = extract_group_names(groups)

    if calc_second_order and Y.size % (2 * D + 2) == 0:
        N = int(Y.size / (2 * D + 2))
    elif not calc_second_order and Y.size % (D + 2) == 0:
        N = int(Y.size / (D + 2))
    else:
        raise RuntimeError("""
        Incorrect number of samples in model output file.
        Confirm that calc_second_order matches option used during sampling.""")

    if conf_level < 0 or conf_level > 1:
        raise RuntimeError("Confidence level must be between 0-1.")

    # normalize the model output
    Y = (Y - Y.mean()) / Y.std()

    A, B, AB, BA = separate_output_values(Y, D, N, calc_second_order)
    r = np.random.randint(N, size=(N, num_resamples))
    Z = norm.ppf(0.5 + conf_level / 2)

    if not parallel:
        S = create_Si_dict(D, calc_second_order)

        for j in range(D):
            S['S1'][j] = first_order(A, AB[:, j], B)
            S['S1_conf'][j] = Z * first_order(A[r], AB[r, j], B[r]).std(ddof=1)
            S['ST'][j] = total_order(A, AB[:, j], B)
            S['ST_conf'][j] = Z * total_order(A[r], AB[r, j], B[r]).std(ddof=1)

        # Second order (+conf.)
        if calc_second_order:
            for j in range(D):
                for k in range(j + 1, D):
                    S['S2'][j, k] = second_order(
                        A, AB[:, j], AB[:, k], BA[:, j], B)
                    S['S2_conf'][j, k] = Z * second_order(A[r], AB[r, j],
                                                          AB[r, k], BA[r, j],
                                                          B[r]).std(ddof=1)
    else:
        tasks, n_processors = create_task_list(
            D, calc_second_order, n_processors)

        func = partial(sobol_parallel, Z, A, AB, BA, B, r)
        pool = Pool(n_processors)
        S_list = pool.map_async(func, tasks)
        pool.close()
        pool.join()

        S = Si_list_to_dict(S_list.get(), D, calc_second_order)

    
    # Add problem context and override conversion method for special case
    S.problem = problem
    S.to_df = MethodType(to_df, S)

    # Print results to console
    if print_to_console:
        res = S.to_df()
        for df in res:
            print(df)
    
    return S


def first_order(A, AB, B):
    """
    First order estimator following Saltelli et al. 2010 CPC, normalized by
    sample variance
    """
    return np.mean(B * (AB - A), axis=0) / np.var(np.r_[A, B], axis=0)


def total_order(A, AB, B):
    """
    Total order estimator following Saltelli et al. 2010 CPC, normalized by
    sample variance
    """
    return 0.5 * np.mean((A - AB) ** 2, axis=0) / np.var(np.r_[A, B], axis=0)


def second_order(A, ABj, ABk, BAj, B):
    """Second order estimator following Saltelli 2002"""
    Vjk = np.mean(BAj * ABk - A * B, axis=0) / np.var(np.r_[A, B], axis=0)
    Sj = first_order(A, ABj, B)
    Sk = first_order(A, ABk, B)

    return Vjk - Sj - Sk


def create_Si_dict(D, calc_second_order):
    """initialize empty dict to store sensitivity indices"""
    S = ResultDict((k, np.zeros(D))
                   for k in ('S1', 'S1_conf', 'ST', 'ST_conf'))

    if calc_second_order:
        S['S2'] = np.full((D, D), np.nan)
        S['S2_conf'] = np.full((D, D), np.nan)

    return S


def separate_output_values(Y, D, N, calc_second_order):
    AB = np.zeros((N, D))
    BA = np.zeros((N, D)) if calc_second_order else None
    step = 2 * D + 2 if calc_second_order else D + 2

    A = Y[0:Y.size:step]
    B = Y[(step - 1):Y.size:step]
    for j in range(D):
        AB[:, j] = Y[(j + 1):Y.size:step]
        if calc_second_order:
            BA[:, j] = Y[(j + 1 + D):Y.size:step]

    return A, B, AB, BA


def sobol_parallel(Z, A, AB, BA, B, r, tasks):
    sobol_indices = []
    for d, j, k in tasks:
        if d == 'S1':
            s = first_order(A, AB[:, j], B)
        elif d == 'S1_conf':
            s = Z * first_order(A[r], AB[r, j], B[r]).std(ddof=1)
        elif d == 'ST':
            s = total_order(A, AB[:, j], B)
        elif d == 'ST_conf':
            s = Z * total_order(A[r], AB[r, j], B[r]).std(ddof=1)
        elif d == 'S2':
            s = second_order(A, AB[:, j], AB[:, k], BA[:, j], B)
        elif d == 'S2_conf':
            s = Z * second_order(A[r], AB[r, j], AB[r, k],
                                 BA[r, j], B[r]).std(ddof=1)
        sobol_indices.append([d, j, k, s])

    return sobol_indices


def create_task_list(D, calc_second_order, n_processors):
    """
    Create list with one entry (key, parameter 1, parameter 2) per sobol
    index (+conf.). This is used to supply parallel tasks to
    multiprocessing.Pool
    """
    tasks_first_order = [[d, j, None] for j in range(
        D) for d in ('S1', 'S1_conf', 'ST', 'ST_conf')]

    # Add second order (+conf.) to tasks
    tasks_second_order = []
    if calc_second_order:
        tasks_second_order = [[d, j, k] for j in range(D) for k in
                              range(j + 1, D) for d in ('S2', 'S2_conf')]

    if n_processors is None:
        n_processors = min(cpu_count(), len(
            tasks_first_order) + len(tasks_second_order))

    if not calc_second_order:
        tasks = np.array_split(tasks_first_order, n_processors)
    else:
        # merges both lists alternating its elements and splits the
        # resulting lists into n_processors sublists
        tasks = np.array_split([v for v in sum(
            zip_longest(tasks_first_order[::-1], tasks_second_order), ())
            if v is not None], n_processors)

    return tasks, n_processors


def Si_list_to_dict(S_list, D, calc_second_order):
    """Convert the parallel output into the regular dict format for
    printing/returning"""
    S = create_Si_dict(D, calc_second_order)
    L = []
    for l in S_list:  # first reformat to flatten
        L += l

    for s in L:  # First order (+conf.)
        if s[2] is None:
            S[s[0]][s[1]] = s[3]
        else:
            S[s[0]][s[1], s[2]] = s[3]

    return S


def Si_to_pandas_dict(S_dict):
    """Convert Si information into Pandas DataFrame compatible dict.

    Parameters
    ----------
    S_dict : ResultDict
        Sobol sensitivity indices

    See Also
    ----------
    Si_list_to_dict

    Returns
    ----------
    tuple : of total, first, and second order sensitivities.
            Total and first order are dicts.
            Second order sensitivities contain a tuple of parameter name
            combinations for use as the DataFrame index and second order
            sensitivities.
            If no second order indices found, then returns tuple of
            (None, None)

    Examples
    --------
    >>> X = saltelli.sample(problem, 512)
    >>> Y = Ishigami.evaluate(X)
    >>> Si = sobol.analyze(problem, Y, print_to_console=True)
    >>> T_Si, first_Si, (idx, second_Si) = sobol.Si_to_pandas_dict(Si, problem)
    """
    problem = S_dict.problem
    total_order = {
        'ST': S_dict['ST'],
        'ST_conf': S_dict['ST_conf']
    }
    first_order = {
        'S1': S_dict['S1'],
        'S1_conf': S_dict['S1_conf']
    }

    idx = None
    second_order = None
    if 'S2' in S_dict:
        groups = _check_groups(problem)
        if groups:
            names, _ = extract_group_names(groups)
        else:
            names = problem.get('names')

        if len(names) > 2:
            idx = list(combinations(names, 2))
        else:
            idx = (names, )
        
        second_order = {
            'S2': [S_dict['S2'][names.index(i[0]), names.index(i[1])]
                   for i in idx],
            'S2_conf': [S_dict['S2_conf'][names.index(i[0]), names.index(i[1])]
                        for i in idx]
        }
    return total_order, first_order, (idx, second_order)


def to_df(self):
    '''Conversion method to Pandas DataFrame. To be attached to ResultDict.

    Returns
    --------
    List : of Pandas DataFrames in order of Total, First, Second

    Example
    -------
    >>> Si = sobol.analyze(problem, Y, print_to_console=True)
    >>> total_Si, first_Si, second_Si = Si.to_df()
    '''
    total, first, (idx, second) = Si_to_pandas_dict(self)

    problem = self.problem
    groups = _check_groups(problem)
    if not groups:
        names = problem.get('names')
    else:
        names, _ = extract_group_names(groups)

    ret = [pd.DataFrame(total, index=names),
           pd.DataFrame(first, index=names)]

    if second:
        ret += [pd.DataFrame(second, index=idx)]

    return ret


def cli_parse(parser):
    parser.add_argument('--max-order', type=int, required=False, default=2,
                        choices=[1, 2],
                        help='Maximum order of sensitivity indices to '
                        'calculate')
    parser.add_argument('-r', '--resamples', type=int, required=False,
                        default=100,
                        help='Number of bootstrap resamples for Sobol '
                        'confidence intervals')
    parser.add_argument('--parallel', action='store_true', help='Makes '
                        'use of parallelization.',
                        dest='parallel')
    parser.add_argument('--processors', type=int, required=False,
                        default=None,
                        help='Number of processors to be used with the ' +
                        'parallel option.', dest='n_processors')
    return parser


def cli_action(args):
    problem = read_param_file(args.paramfile)
    Y = np.loadtxt(args.model_output_file, delimiter=args.delimiter,
                   usecols=(args.column,))

    analyze(problem, Y, (args.max_order == 2),
            num_resamples=args.resamples, print_to_console=True,
            parallel=args.parallel, n_processors=args.n_processors,
            seed=args.seed)


if __name__ == "__main__":
    common_args.run_cli(cli_parse, cli_action)
=======
from __future__ import division
from __future__ import print_function

from scipy.stats import norm

import numpy as np
import pandas as pd

from . import common_args
from ..util import read_param_file, compute_groups_matrix, ResultDict
from types import MethodType

from multiprocessing import Pool, cpu_count
from functools import partial
from itertools import combinations, zip_longest


def analyze(problem, Y, calc_second_order=True, num_resamples=100,
            conf_level=0.95, print_to_console=False, parallel=False,
            n_processors=None, seed=None):
    """Perform Sobol Analysis on model outputs.

    Returns a dictionary with keys 'S1', 'S1_conf', 'ST', and 'ST_conf', where
    each entry is a list of size D (the number of parameters) containing the
    indices in the same order as the parameter file.  If calc_second_order is
    True, the dictionary also contains keys 'S2' and 'S2_conf'.

    Parameters
    ----------
    problem : dict
        The problem definition
    Y : numpy.array
        A NumPy array containing the model outputs
    calc_second_order : bool
        Calculate second-order sensitivities (default True)
    num_resamples : int
        The number of resamples (default 100)
    conf_level : float
        The confidence interval level (default 0.95)
    print_to_console : bool
        Print results directly to console (default False)

    References
    ----------
    .. [1] Sobol, I. M. (2001).  "Global sensitivity indices for nonlinear
           mathematical models and their Monte Carlo estimates."  Mathematics
           and Computers in Simulation, 55(1-3):271-280,
           doi:10.1016/S0378-4754(00)00270-6.
    .. [2] Saltelli, A. (2002).  "Making best use of model evaluations to
           compute sensitivity indices."  Computer Physics Communications,
           145(2):280-297, doi:10.1016/S0010-4655(02)00280-1.
    .. [3] Saltelli, A., P. Annoni, I. Azzini, F. Campolongo, M. Ratto, and
           S. Tarantola (2010).  "Variance based sensitivity analysis of model
           output.  Design and estimator for the total sensitivity index."
           Computer Physics Communications, 181(2):259-270,
           doi:10.1016/j.cpc.2009.09.018.

    Examples
    --------
    >>> X = saltelli.sample(problem, 512)
    >>> Y = Ishigami.evaluate(X)
    >>> Si = sobol.analyze(problem, Y, print_to_console=True)

    """
    if seed:
        np.random.seed(seed)
    # determining if groups are defined and adjusting the number
    # of rows in the cross-sampled matrix accordingly
    if not problem.get('groups'):
        D = problem['num_vars']
    else:
        D = len(set(problem['groups']))

    if calc_second_order and Y.size % (2 * D + 2) == 0:
        N = int(Y.size / (2 * D + 2))
    elif not calc_second_order and Y.size % (D + 2) == 0:
        N = int(Y.size / (D + 2))
    else:
        raise RuntimeError("""
        Incorrect number of samples in model output file.
        Confirm that calc_second_order matches option used during sampling.""")

    if not 0 < conf_level < 1:
        raise RuntimeError("Confidence level must be between 0-1.")

    # normalize the model output
    Y = (Y - Y.mean()) / Y.std()

    A, B, AB, BA = separate_output_values(Y, D, N, calc_second_order)
    r = np.random.randint(N, size=(N, num_resamples))
    Z = norm.ppf(0.5 + conf_level / 2)

    if not parallel:
        S = create_Si_dict(D, calc_second_order)

        for j in range(D):
            S['S1'][j] = first_order(A, AB[:, j], B)
            S['S1_conf'][j] = Z * first_order(A[r], AB[r, j], B[r]).std(ddof=1)
            S['ST'][j] = total_order(A, AB[:, j], B)
            S['ST_conf'][j] = Z * total_order(A[r], AB[r, j], B[r]).std(ddof=1)

        # Second order (+conf.)
        if calc_second_order:
            for j in range(D):
                for k in range(j + 1, D):
                    S['S2'][j, k] = second_order(
                        A, AB[:, j], AB[:, k], BA[:, j], B)
                    S['S2_conf'][j, k] = Z * second_order(A[r], AB[r, j],
                                                          AB[r, k], BA[r, j],
                                                          B[r]).std(ddof=1)

    else:
        tasks, n_processors = create_task_list(
            D, calc_second_order, n_processors)

        func = partial(sobol_parallel, Z, A, AB, BA, B, r)
        pool = Pool(n_processors)
        S_list = pool.map_async(func, tasks)
        pool.close()
        pool.join()

        S = Si_list_to_dict(S_list.get(), D, calc_second_order)

    # Print results to console
    if print_to_console:
        print_indices(S, problem, calc_second_order)

    # Add problem context and override conversion method for special case
    S.problem = problem
    S.to_df = MethodType(to_df, S)
    return S


def first_order(A, AB, B):
    # First order estimator following Saltelli et al. 2010 CPC, normalized by
    # sample variance
    return np.mean(B * (AB - A), axis=0) / np.var(np.r_[A, B], axis=0)


def total_order(A, AB, B):
    # Total order estimator following Saltelli et al. 2010 CPC, normalized by
    # sample variance
    return 0.5 * np.mean((A - AB) ** 2, axis=0) / np.var(np.r_[A, B], axis=0)


def second_order(A, ABj, ABk, BAj, B):
    # Second order estimator following Saltelli 2002
    Vjk = np.mean(BAj * ABk - A * B, axis=0) / np.var(np.r_[A, B], axis=0)
    Sj = first_order(A, ABj, B)
    Sk = first_order(A, ABk, B)

    return Vjk - Sj - Sk


def create_Si_dict(D, calc_second_order):
    # initialize empty dict to store sensitivity indices
    S = ResultDict((k, np.zeros(D))
                   for k in ('S1', 'S1_conf', 'ST', 'ST_conf'))

    if calc_second_order:
        S['S2'] = np.zeros((D, D))
        S['S2'][:] = np.nan
        S['S2_conf'] = np.zeros((D, D))
        S['S2_conf'][:] = np.nan

    return S


def separate_output_values(Y, D, N, calc_second_order):
    AB = np.zeros((N, D))
    BA = np.zeros((N, D)) if calc_second_order else None
    step = 2 * D + 2 if calc_second_order else D + 2

    A = Y[0:Y.size:step]
    B = Y[(step - 1):Y.size:step]
    for j in range(D):
        AB[:, j] = Y[(j + 1):Y.size:step]
        if calc_second_order:
            BA[:, j] = Y[(j + 1 + D):Y.size:step]

    return A, B, AB, BA


def sobol_parallel(Z, A, AB, BA, B, r, tasks):
    sobol_indices = []
    for d, j, k in tasks:
        if d == 'S1':
            s = first_order(A, AB[:, j], B)
        elif d == 'S1_conf':
            s = Z * first_order(A[r], AB[r, j], B[r]).std(ddof=1)
        elif d == 'ST':
            s = total_order(A, AB[:, j], B)
        elif d == 'ST_conf':
            s = Z * total_order(A[r], AB[r, j], B[r]).std(ddof=1)
        elif d == 'S2':
            s = second_order(A, AB[:, j], AB[:, k], BA[:, j], B)
        elif d == 'S2_conf':
            s = Z * second_order(A[r], AB[r, j], AB[r, k],
                                 BA[r, j], B[r]).std(ddof=1)
        sobol_indices.append([d, j, k, s])

    return sobol_indices


def create_task_list(D, calc_second_order, n_processors):
    # Create list with one entry (key, parameter 1, parameter 2) per sobol
    # index (+conf.). This is used to supply parallel tasks to
    # multiprocessing.Pool
    tasks_first_order = [[d, j, None] for j in range(
        D) for d in ('S1', 'S1_conf', 'ST', 'ST_conf')]

    # Add second order (+conf.) to tasks
    tasks_second_order = []
    if calc_second_order:
        tasks_second_order = [[d, j, k] for j in range(D) for k in
                              range(j + 1, D) for d in ('S2', 'S2_conf')]

    if n_processors is None:
        n_processors = min(cpu_count(), len(
            tasks_first_order) + len(tasks_second_order))

    if not calc_second_order:
        tasks = np.array_split(tasks_first_order, n_processors)
    else:
        # merges both lists alternating its elements and splits the
        # resulting lists into n_processors sublists
        tasks = np.array_split([v for v in sum(
            zip_longest(tasks_first_order[::-1], tasks_second_order), ())
            if v is not None], n_processors)

    return tasks, n_processors


def Si_list_to_dict(S_list, D, calc_second_order):
    # Convert the parallel output into the regular dict format for
    # printing/returning
    S = create_Si_dict(D, calc_second_order)
    L = []
    for l in S_list:  # first reformat to flatten
        L += l

    for s in L:  # First order (+conf.)
        if s[2] is None:
            S[s[0]][s[1]] = s[3]
        else:
            S[s[0]][s[1], s[2]] = s[3]

    return S


def Si_to_pandas_dict(S_dict):
    """Convert Si information into Pandas DataFrame compatible dict.

    Parameters
    ----------
    S_dict : ResultDict
        Sobol sensitivity indices

    See Also
    ----------
    Si_list_to_dict

    Returns
    ----------
    tuple : of total, first, and second order sensitivities.
            Total and first order are dicts.
            Second order sensitivities contain a tuple of parameter name
            combinations for use as the DataFrame index and second order
            sensitivities.
            If no second order indices found, then returns tuple of
            (None, None)

    Examples
    --------
    >>> X = saltelli.sample(problem, 512)
    >>> Y = Ishigami.evaluate(X)
    >>> Si = sobol.analyze(problem, Y, print_to_console=True)
    >>> T_Si, first_Si, (idx, second_Si) = sobol.Si_to_pandas_dict(Si, problem)
    """
    problem = S_dict.problem
    total_order = {
        'ST': S_dict['ST'],
        'ST_conf': S_dict['ST_conf']
    }
    first_order = {
        'S1': S_dict['S1'],
        'S1_conf': S_dict['S1_conf']
    }

    idx = None
    second_order = None
    if 'S2' in S_dict:
        if not problem.get('groups'):
            names = problem['names']
        else:
            _, names = compute_groups_matrix(problem['groups'])
        idx = list(combinations(names, 2))
        second_order = {
            'S2': [S_dict['S2'][names.index(i[0]), names.index(i[1])]
                   for i in idx],
            'S2_conf': [S_dict['S2_conf'][names.index(i[0]), names.index(i[1])]
                        for i in idx]
        }
    return total_order, first_order, (idx, second_order)


def to_df(self):
    '''Conversion method to Pandas DataFrame. To be attached to ResultDict.

    Returns
    ========
    List : of Pandas DataFrames in order of Total, First, Second
    '''
    total, first, (idx, second) = Si_to_pandas_dict(self)
    if not self.problem.get('groups'):
        names = self.problem['names']
    else:
        _, names = compute_groups_matrix(self.problem['groups'])
    ret = [pd.DataFrame(total, index=names),
           pd.DataFrame(first, index=names)]

    if second:
        ret += [pd.DataFrame(second, index=idx)]

    return ret


def print_indices(S, problem, calc_second_order):
    # Output to console
    if not problem.get('groups'):
        title = 'Parameter'
        names = problem['names']
        D = problem['num_vars']
    else:
        title = 'Group'
        _, names = compute_groups_matrix(problem['groups'])
        D = len(names)

    print('%s S1 S1_conf ST ST_conf' % title)

    for j in range(D):
        print('%s %f %f %f %f' % (names[j], S['S1'][
            j], S['S1_conf'][j], S['ST'][j], S['ST_conf'][j]))

    if calc_second_order:
        print('\n%s_1 %s_2 S2 S2_conf' % (title, title))

        for j in range(D):
            for k in range(j + 1, D):
                print("%s %s %f %f" % (names[j], names[k],
                                       S['S2'][j, k], S['S2_conf'][j, k]))


def cli_parse(parser):
    parser.add_argument('--max-order', type=int, required=False, default=2,
                        choices=[1, 2],
                        help='Maximum order of sensitivity indices to '
                        'calculate')
    parser.add_argument('-r', '--resamples', type=int, required=False,
                        default=1000,
                        help='Number of bootstrap resamples for Sobol '
                        'confidence intervals')
    parser.add_argument('--parallel', action='store_true', help='Makes '
                        'use of parallelization.',
                        dest='parallel')
    parser.add_argument('--processors', type=int, required=False,
                        default=None,
                        help='Number of processors to be used with the ' +
                        'parallel option.', dest='n_processors')
    return parser


def cli_action(args):
    problem = read_param_file(args.paramfile)
    Y = np.loadtxt(args.model_output_file, delimiter=args.delimiter,
                   usecols=(args.column,))

    analyze(problem, Y, (args.max_order == 2),
            num_resamples=args.resamples, print_to_console=True,
            parallel=args.parallel, n_processors=args.n_processors,
            seed=args.seed)


if __name__ == "__main__":
    common_args.run_cli(cli_parse, cli_action)
>>>>>>> b090a169
<|MERGE_RESOLUTION|>--- conflicted
+++ resolved
@@ -1,4 +1,3 @@
-<<<<<<< HEAD
 from scipy.stats import norm
 
 import numpy as np
@@ -84,7 +83,7 @@
         Incorrect number of samples in model output file.
         Confirm that calc_second_order matches option used during sampling.""")
 
-    if conf_level < 0 or conf_level > 1:
+    if not 0 < conf_level < 1:
         raise RuntimeError("Confidence level must be between 0-1.")
 
     # normalize the model output
@@ -382,391 +381,4 @@
 
 
 if __name__ == "__main__":
-    common_args.run_cli(cli_parse, cli_action)
-=======
-from __future__ import division
-from __future__ import print_function
-
-from scipy.stats import norm
-
-import numpy as np
-import pandas as pd
-
-from . import common_args
-from ..util import read_param_file, compute_groups_matrix, ResultDict
-from types import MethodType
-
-from multiprocessing import Pool, cpu_count
-from functools import partial
-from itertools import combinations, zip_longest
-
-
-def analyze(problem, Y, calc_second_order=True, num_resamples=100,
-            conf_level=0.95, print_to_console=False, parallel=False,
-            n_processors=None, seed=None):
-    """Perform Sobol Analysis on model outputs.
-
-    Returns a dictionary with keys 'S1', 'S1_conf', 'ST', and 'ST_conf', where
-    each entry is a list of size D (the number of parameters) containing the
-    indices in the same order as the parameter file.  If calc_second_order is
-    True, the dictionary also contains keys 'S2' and 'S2_conf'.
-
-    Parameters
-    ----------
-    problem : dict
-        The problem definition
-    Y : numpy.array
-        A NumPy array containing the model outputs
-    calc_second_order : bool
-        Calculate second-order sensitivities (default True)
-    num_resamples : int
-        The number of resamples (default 100)
-    conf_level : float
-        The confidence interval level (default 0.95)
-    print_to_console : bool
-        Print results directly to console (default False)
-
-    References
-    ----------
-    .. [1] Sobol, I. M. (2001).  "Global sensitivity indices for nonlinear
-           mathematical models and their Monte Carlo estimates."  Mathematics
-           and Computers in Simulation, 55(1-3):271-280,
-           doi:10.1016/S0378-4754(00)00270-6.
-    .. [2] Saltelli, A. (2002).  "Making best use of model evaluations to
-           compute sensitivity indices."  Computer Physics Communications,
-           145(2):280-297, doi:10.1016/S0010-4655(02)00280-1.
-    .. [3] Saltelli, A., P. Annoni, I. Azzini, F. Campolongo, M. Ratto, and
-           S. Tarantola (2010).  "Variance based sensitivity analysis of model
-           output.  Design and estimator for the total sensitivity index."
-           Computer Physics Communications, 181(2):259-270,
-           doi:10.1016/j.cpc.2009.09.018.
-
-    Examples
-    --------
-    >>> X = saltelli.sample(problem, 512)
-    >>> Y = Ishigami.evaluate(X)
-    >>> Si = sobol.analyze(problem, Y, print_to_console=True)
-
-    """
-    if seed:
-        np.random.seed(seed)
-    # determining if groups are defined and adjusting the number
-    # of rows in the cross-sampled matrix accordingly
-    if not problem.get('groups'):
-        D = problem['num_vars']
-    else:
-        D = len(set(problem['groups']))
-
-    if calc_second_order and Y.size % (2 * D + 2) == 0:
-        N = int(Y.size / (2 * D + 2))
-    elif not calc_second_order and Y.size % (D + 2) == 0:
-        N = int(Y.size / (D + 2))
-    else:
-        raise RuntimeError("""
-        Incorrect number of samples in model output file.
-        Confirm that calc_second_order matches option used during sampling.""")
-
-    if not 0 < conf_level < 1:
-        raise RuntimeError("Confidence level must be between 0-1.")
-
-    # normalize the model output
-    Y = (Y - Y.mean()) / Y.std()
-
-    A, B, AB, BA = separate_output_values(Y, D, N, calc_second_order)
-    r = np.random.randint(N, size=(N, num_resamples))
-    Z = norm.ppf(0.5 + conf_level / 2)
-
-    if not parallel:
-        S = create_Si_dict(D, calc_second_order)
-
-        for j in range(D):
-            S['S1'][j] = first_order(A, AB[:, j], B)
-            S['S1_conf'][j] = Z * first_order(A[r], AB[r, j], B[r]).std(ddof=1)
-            S['ST'][j] = total_order(A, AB[:, j], B)
-            S['ST_conf'][j] = Z * total_order(A[r], AB[r, j], B[r]).std(ddof=1)
-
-        # Second order (+conf.)
-        if calc_second_order:
-            for j in range(D):
-                for k in range(j + 1, D):
-                    S['S2'][j, k] = second_order(
-                        A, AB[:, j], AB[:, k], BA[:, j], B)
-                    S['S2_conf'][j, k] = Z * second_order(A[r], AB[r, j],
-                                                          AB[r, k], BA[r, j],
-                                                          B[r]).std(ddof=1)
-
-    else:
-        tasks, n_processors = create_task_list(
-            D, calc_second_order, n_processors)
-
-        func = partial(sobol_parallel, Z, A, AB, BA, B, r)
-        pool = Pool(n_processors)
-        S_list = pool.map_async(func, tasks)
-        pool.close()
-        pool.join()
-
-        S = Si_list_to_dict(S_list.get(), D, calc_second_order)
-
-    # Print results to console
-    if print_to_console:
-        print_indices(S, problem, calc_second_order)
-
-    # Add problem context and override conversion method for special case
-    S.problem = problem
-    S.to_df = MethodType(to_df, S)
-    return S
-
-
-def first_order(A, AB, B):
-    # First order estimator following Saltelli et al. 2010 CPC, normalized by
-    # sample variance
-    return np.mean(B * (AB - A), axis=0) / np.var(np.r_[A, B], axis=0)
-
-
-def total_order(A, AB, B):
-    # Total order estimator following Saltelli et al. 2010 CPC, normalized by
-    # sample variance
-    return 0.5 * np.mean((A - AB) ** 2, axis=0) / np.var(np.r_[A, B], axis=0)
-
-
-def second_order(A, ABj, ABk, BAj, B):
-    # Second order estimator following Saltelli 2002
-    Vjk = np.mean(BAj * ABk - A * B, axis=0) / np.var(np.r_[A, B], axis=0)
-    Sj = first_order(A, ABj, B)
-    Sk = first_order(A, ABk, B)
-
-    return Vjk - Sj - Sk
-
-
-def create_Si_dict(D, calc_second_order):
-    # initialize empty dict to store sensitivity indices
-    S = ResultDict((k, np.zeros(D))
-                   for k in ('S1', 'S1_conf', 'ST', 'ST_conf'))
-
-    if calc_second_order:
-        S['S2'] = np.zeros((D, D))
-        S['S2'][:] = np.nan
-        S['S2_conf'] = np.zeros((D, D))
-        S['S2_conf'][:] = np.nan
-
-    return S
-
-
-def separate_output_values(Y, D, N, calc_second_order):
-    AB = np.zeros((N, D))
-    BA = np.zeros((N, D)) if calc_second_order else None
-    step = 2 * D + 2 if calc_second_order else D + 2
-
-    A = Y[0:Y.size:step]
-    B = Y[(step - 1):Y.size:step]
-    for j in range(D):
-        AB[:, j] = Y[(j + 1):Y.size:step]
-        if calc_second_order:
-            BA[:, j] = Y[(j + 1 + D):Y.size:step]
-
-    return A, B, AB, BA
-
-
-def sobol_parallel(Z, A, AB, BA, B, r, tasks):
-    sobol_indices = []
-    for d, j, k in tasks:
-        if d == 'S1':
-            s = first_order(A, AB[:, j], B)
-        elif d == 'S1_conf':
-            s = Z * first_order(A[r], AB[r, j], B[r]).std(ddof=1)
-        elif d == 'ST':
-            s = total_order(A, AB[:, j], B)
-        elif d == 'ST_conf':
-            s = Z * total_order(A[r], AB[r, j], B[r]).std(ddof=1)
-        elif d == 'S2':
-            s = second_order(A, AB[:, j], AB[:, k], BA[:, j], B)
-        elif d == 'S2_conf':
-            s = Z * second_order(A[r], AB[r, j], AB[r, k],
-                                 BA[r, j], B[r]).std(ddof=1)
-        sobol_indices.append([d, j, k, s])
-
-    return sobol_indices
-
-
-def create_task_list(D, calc_second_order, n_processors):
-    # Create list with one entry (key, parameter 1, parameter 2) per sobol
-    # index (+conf.). This is used to supply parallel tasks to
-    # multiprocessing.Pool
-    tasks_first_order = [[d, j, None] for j in range(
-        D) for d in ('S1', 'S1_conf', 'ST', 'ST_conf')]
-
-    # Add second order (+conf.) to tasks
-    tasks_second_order = []
-    if calc_second_order:
-        tasks_second_order = [[d, j, k] for j in range(D) for k in
-                              range(j + 1, D) for d in ('S2', 'S2_conf')]
-
-    if n_processors is None:
-        n_processors = min(cpu_count(), len(
-            tasks_first_order) + len(tasks_second_order))
-
-    if not calc_second_order:
-        tasks = np.array_split(tasks_first_order, n_processors)
-    else:
-        # merges both lists alternating its elements and splits the
-        # resulting lists into n_processors sublists
-        tasks = np.array_split([v for v in sum(
-            zip_longest(tasks_first_order[::-1], tasks_second_order), ())
-            if v is not None], n_processors)
-
-    return tasks, n_processors
-
-
-def Si_list_to_dict(S_list, D, calc_second_order):
-    # Convert the parallel output into the regular dict format for
-    # printing/returning
-    S = create_Si_dict(D, calc_second_order)
-    L = []
-    for l in S_list:  # first reformat to flatten
-        L += l
-
-    for s in L:  # First order (+conf.)
-        if s[2] is None:
-            S[s[0]][s[1]] = s[3]
-        else:
-            S[s[0]][s[1], s[2]] = s[3]
-
-    return S
-
-
-def Si_to_pandas_dict(S_dict):
-    """Convert Si information into Pandas DataFrame compatible dict.
-
-    Parameters
-    ----------
-    S_dict : ResultDict
-        Sobol sensitivity indices
-
-    See Also
-    ----------
-    Si_list_to_dict
-
-    Returns
-    ----------
-    tuple : of total, first, and second order sensitivities.
-            Total and first order are dicts.
-            Second order sensitivities contain a tuple of parameter name
-            combinations for use as the DataFrame index and second order
-            sensitivities.
-            If no second order indices found, then returns tuple of
-            (None, None)
-
-    Examples
-    --------
-    >>> X = saltelli.sample(problem, 512)
-    >>> Y = Ishigami.evaluate(X)
-    >>> Si = sobol.analyze(problem, Y, print_to_console=True)
-    >>> T_Si, first_Si, (idx, second_Si) = sobol.Si_to_pandas_dict(Si, problem)
-    """
-    problem = S_dict.problem
-    total_order = {
-        'ST': S_dict['ST'],
-        'ST_conf': S_dict['ST_conf']
-    }
-    first_order = {
-        'S1': S_dict['S1'],
-        'S1_conf': S_dict['S1_conf']
-    }
-
-    idx = None
-    second_order = None
-    if 'S2' in S_dict:
-        if not problem.get('groups'):
-            names = problem['names']
-        else:
-            _, names = compute_groups_matrix(problem['groups'])
-        idx = list(combinations(names, 2))
-        second_order = {
-            'S2': [S_dict['S2'][names.index(i[0]), names.index(i[1])]
-                   for i in idx],
-            'S2_conf': [S_dict['S2_conf'][names.index(i[0]), names.index(i[1])]
-                        for i in idx]
-        }
-    return total_order, first_order, (idx, second_order)
-
-
-def to_df(self):
-    '''Conversion method to Pandas DataFrame. To be attached to ResultDict.
-
-    Returns
-    ========
-    List : of Pandas DataFrames in order of Total, First, Second
-    '''
-    total, first, (idx, second) = Si_to_pandas_dict(self)
-    if not self.problem.get('groups'):
-        names = self.problem['names']
-    else:
-        _, names = compute_groups_matrix(self.problem['groups'])
-    ret = [pd.DataFrame(total, index=names),
-           pd.DataFrame(first, index=names)]
-
-    if second:
-        ret += [pd.DataFrame(second, index=idx)]
-
-    return ret
-
-
-def print_indices(S, problem, calc_second_order):
-    # Output to console
-    if not problem.get('groups'):
-        title = 'Parameter'
-        names = problem['names']
-        D = problem['num_vars']
-    else:
-        title = 'Group'
-        _, names = compute_groups_matrix(problem['groups'])
-        D = len(names)
-
-    print('%s S1 S1_conf ST ST_conf' % title)
-
-    for j in range(D):
-        print('%s %f %f %f %f' % (names[j], S['S1'][
-            j], S['S1_conf'][j], S['ST'][j], S['ST_conf'][j]))
-
-    if calc_second_order:
-        print('\n%s_1 %s_2 S2 S2_conf' % (title, title))
-
-        for j in range(D):
-            for k in range(j + 1, D):
-                print("%s %s %f %f" % (names[j], names[k],
-                                       S['S2'][j, k], S['S2_conf'][j, k]))
-
-
-def cli_parse(parser):
-    parser.add_argument('--max-order', type=int, required=False, default=2,
-                        choices=[1, 2],
-                        help='Maximum order of sensitivity indices to '
-                        'calculate')
-    parser.add_argument('-r', '--resamples', type=int, required=False,
-                        default=1000,
-                        help='Number of bootstrap resamples for Sobol '
-                        'confidence intervals')
-    parser.add_argument('--parallel', action='store_true', help='Makes '
-                        'use of parallelization.',
-                        dest='parallel')
-    parser.add_argument('--processors', type=int, required=False,
-                        default=None,
-                        help='Number of processors to be used with the ' +
-                        'parallel option.', dest='n_processors')
-    return parser
-
-
-def cli_action(args):
-    problem = read_param_file(args.paramfile)
-    Y = np.loadtxt(args.model_output_file, delimiter=args.delimiter,
-                   usecols=(args.column,))
-
-    analyze(problem, Y, (args.max_order == 2),
-            num_resamples=args.resamples, print_to_console=True,
-            parallel=args.parallel, n_processors=args.n_processors,
-            seed=args.seed)
-
-
-if __name__ == "__main__":
-    common_args.run_cli(cli_parse, cli_action)
->>>>>>> b090a169
+    common_args.run_cli(cli_parse, cli_action)