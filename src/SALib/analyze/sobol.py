--- conflicted
+++ resolved
@@ -4,7 +4,7 @@
 import pandas as pd
 
 from . import common_args
-from ..util import (read_param_file, compute_groups_matrix, ResultDict,
+from ..util import (read_param_file, ResultDict,
                     extract_group_names, _check_groups)
 from types import MethodType
 
@@ -45,18 +45,14 @@
         The confidence interval level (default 0.95)
     print_to_console : bool
         Print results directly to console (default False)
-<<<<<<< HEAD
-    keep_resamples : bool
-        Whether or not to store intermediate resampling results (default False)
-
-=======
-    parralel : bool
+    parallel : bool
         Perform analysis in parallel if True
     n_processors : int
         Number of parallel processes (only used if parallel is True)
+    keep_resamples : bool
+        Whether or not to store intermediate resampling results (default False)
     seed : int
         Seed to generate a random number
->>>>>>> c35568dc
 
     References
     ----------
@@ -192,7 +188,8 @@
     return Vjk - Sj - Sk
 
 
-def create_Si_dict(D: int, num_resamples: int, keep_resamples: bool, calc_second_order: bool):
+def create_Si_dict(D: int, num_resamples: int, keep_resamples: bool,
+                   calc_second_order: bool):
     """initialize empty dict to store sensitivity indices"""
     S = ResultDict((k, np.zeros(D))
                    for k in ('S1', 'S1_conf', 'ST', 'ST_conf'))
@@ -276,13 +273,14 @@
     return tasks, n_processors
 
 
-def Si_list_to_dict(S_list, D: int, num_resamples: int, keep_resamples:bool, calc_second_order: bool):
+def Si_list_to_dict(S_list, D: int, num_resamples: int, keep_resamples: bool,
+                    calc_second_order: bool):
     """Convert the parallel output into the regular dict format for
     printing/returning"""
     S = create_Si_dict(D, num_resamples, keep_resamples, calc_second_order)
     L = []
-    for l in S_list:  # first reformat to flatten
-        L += l
+    for list in S_list:  # first reformat to flatten
+        L += list
 
     for s in L:  # First order (+conf.)
         if s[2] is None:
