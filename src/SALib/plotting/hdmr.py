"""
Created on Dec 20, 2019

@author: @sahin-abdullah

This submodule produces two diffent figures: (1) emulator vs simulator,
(2) regression lines of first order component functions
"""
import matplotlib.pyplot as plt
import numpy as np


def plot(Si):
    # Close all figures
    plt.close("all")

    # Extract necessary data from Si
    try:
        problem = Si.problem
    except AttributeError:
        problem = Si

<<<<<<< HEAD
    Em = Si['Em']
    RT = Si['RT']
    Y_em = Si['Y_em']
    idx = Si['idx']
    X = Si['X']
    Y = Si['Y']
    
=======
    Em = Si["Em"]
    RT = Si["RT"]
    Y_em = Si["Y_em"]
    idx = Si["idx"]
    X = Si["X"]
    Y = Si["Y"]

>>>>>>> a434b160
    # Get number of bootstrap from Runtime and sample size N
    K = RT.shape[1]
    N = Y.shape[0]
    row = 2
    col = 5

    try:
        ax = Si._plot()
    except AttributeError:
        # basic bar plot not found or is not available
        pass

    # Plot emulator performance
    Y_p = np.linspace(np.min(Y), np.max(Y), N, endpoint=True)

    start = max(0, K - 10)
    for i in range(start, K):
        # Only showing the last 10
        if (i % (row * col) == 0) or (i == 0):
            fig = plt.figure(frameon=False)
            fig.suptitle("Showing last 10 Bootstrap Trials")
            it = 1

        title_str = f"Trial {K - i}"
        ax = fig.add_subplot(row, col, it, frameon=True, title=title_str)
        ax.plot(Em["Y_e"][:, i], Y[idx[:, i]], "r+", label="Emulator")
        ax.plot(Y_p, Y_p, "darkgray", label="1:1 Line")
        ax.axis("square")
        ax.set_xlim(np.min(Y), np.max(Y))
        ax.set_ylim(np.min(Y), np.max(Y))
        it += 1

        if i == (K - 1):
            handles, labels = ax.get_legend_handles_labels()
            fig.legend(handles, labels, loc="center right", bbox_to_anchor=(1.0, 0.5))

    fig.tight_layout()

    # Now plot regression lines of component functions
    row = 3
    col = 1
    last_bootstrap = idx[:, -1]
    for i in range(problem["num_vars"]):
        if (i % (row * col) == 0) or (i == 0):
            fig = plt.figure(frameon=False)
            it = 1
        title_str = (
            "Regression of parameter " + problem["names"][i] + r"$^{(Last Trial)}$"
        )
        ax = fig.add_subplot(row, col, it, frameon=True, title=title_str)
        ax.plot(X[last_bootstrap, i], Y[last_bootstrap], "r.")
        ax.plot(X[last_bootstrap, i], np.mean(Em["f0"]) + Y_em[:, i], "k.")
        ax.legend(
            [r"$\widetilde{Y}$", "$f_" + str(i + 1) + "$"],
            loc="upper left",
            bbox_to_anchor=(1.04, 1.0),
        )
        it += 1

    fig.tight_layout()
    plt.show()

    if "emulated" in Si:
        emulated = Si["emulated"]
        # Sum of squared residuals
        Y_test = Si["Y_test"]
        ssr = np.sum((emulated - Y_test) ** 2)

        # Plot testing results
        fig, ax = plt.subplots(nrows=1, ncols=1, figsize=(6, 6))
        ax.plot(emulated, Y_test, "r+", label="Emulator")
        ax.plot(Y_test, Y_test, "darkgray", label="1:1 Line")
        ax.axis("square")
        ax.set_xlabel("Emulator")
        ax.set_ylabel("New Observation")
        ax.set_xlim(np.min(Y_test), np.max(Y_test))
        ax.set_ylim(np.min(Y_test), np.max(Y_test))
        ax.legend(loc="lower right")
        plt.title(f"Testing results\nSSR = {ssr:.2f}")
        fig.tight_layout()
        plt.show()

    return ax


if __name__ == "__main__":
    pass<|MERGE_RESOLUTION|>--- conflicted
+++ resolved
@@ -20,15 +20,6 @@
     except AttributeError:
         problem = Si
 
-<<<<<<< HEAD
-    Em = Si['Em']
-    RT = Si['RT']
-    Y_em = Si['Y_em']
-    idx = Si['idx']
-    X = Si['X']
-    Y = Si['Y']
-    
-=======
     Em = Si["Em"]
     RT = Si["RT"]
     Y_em = Si["Y_em"]
@@ -36,7 +27,6 @@
     X = Si["X"]
     Y = Si["Y"]
 
->>>>>>> a434b160
     # Get number of bootstrap from Runtime and sample size N
     K = RT.shape[1]
     N = Y.shape[0]
