"""
Generate a sample using the Method of Morris

Three variants of Morris' sampling for elementary effects is supported:

- Vanilla Morris
- Optimised trajectories when ``optimal_trajectories=True`` (using
    Campolongo's enhancements from 2007 and optionally Ruano's enhancement
    from 2012; ``local_optimization=True``)
- Groups with optimised trajectories when ``optimal_trajectories=True`` and
    the problem definition specifies groups (note that ``local_optimization``
    must be ``False``)

At present, optimised trajectories is implemented using either a brute-force
approach, which can be very slow, especially if you require more than four
trajectories, or a local method based which is much faster. Both methods now
implement working with groups of factors.

Note that the number of factors makes little difference,
but the ratio between number of optimal trajectories and the sample size
results in an exponentially increasing number of scores that must be
computed to find the optimal combination of trajectories.  We suggest going
no higher than 4 from a pool of 100 samples with the brute force approach.
With local_optimization = True (which is default),
it is possible to go higher than the previously suggested 4 from 100.

"""
from __future__ import division

import numpy as np  # type: ignore
from typing import Dict

import numpy.random as rd  # type: ignore
import warnings

from . gurobi import GlobalOptimisation
from . local import LocalOptimisation
from . brute import BruteForce

from . strategy import SampleMorris

from SALib.sample import common_args
from SALib.util import scale_samples, read_param_file, compute_groups_matrix

try:
    import gurobipy  # type: ignore
except ImportError:
    _has_gurobi = False
else:
    _has_gurobi = True

__all__ = ['sample']


<<<<<<< HEAD
def sample(problem: Dict, N: int, num_levels: int=4, optimal_trajectories: int=None,
           local_optimization: bool=True) -> np.array:
=======
def sample(problem, N, num_levels=4, optimal_trajectories=None,
           local_optimization=True, seed=None):
>>>>>>> b93924d2
    """Generate model inputs using the Method of Morris

    Returns a NumPy matrix containing the model inputs required for Method of
    Morris.  The resulting matrix has :math:`(G+1)*T` rows and :math:`D`
    columns, where :math:`D` is the number of parameters, :math:`G` is the
    number of groups (if no groups are selected, the number of parameters).
    :math:`T` is the number of trajectories :math:`N`,
    or `optimal_trajectories` if selected.
    These model inputs  are intended to be used with
    :func:`SALib.analyze.morris.analyze`.

    Parameters
    ----------
    problem : dict
        The problem definition
    N : int
        The number of trajectories to generate
    num_levels : int, default=4
        The number of grid levels (should be even)
    optimal_trajectories : int
        The number of optimal trajectories to sample (between 2 and N)
    local_optimization : bool, default=True
        Flag whether to use local optimization according to Ruano et al. (2012)
        Speeds up the process tremendously for bigger N and num_levels.
        If set to ``False`` brute force method is used, unless ``gurobipy`` is
        available

    Returns
    -------
    sample : numpy.ndarray
        Returns a numpy.ndarray containing the model inputs required for Method
        of Morris. The resulting matrix has :math:`(G/D+1)*N/T` rows and
        :math:`D` columns, where :math:`D` is the number of parameters.
    """
    if seed:
        np.random.seed(seed)

    if not num_levels % 2 == 0:
        warnings.warn("num_levels should be an even number, sample may be biased")
    if problem.get('groups'):
        sample = _sample_groups(problem, N, num_levels)
    else:
        sample = _sample_oat(problem, N, num_levels)

    if optimal_trajectories:

        sample = _compute_optimised_trajectories(problem,
                                                 sample,
                                                 N,
                                                 optimal_trajectories,
                                                 local_optimization)

    scale_samples(sample, problem['bounds'])
    return sample


def _sample_oat(problem: Dict, N: int, num_levels: int=4) -> np.ndarray:
    """Generate trajectories without groups

    Arguments
    ---------
    problem : dict
        The problem definition
    N : int
        The number of samples to generate
    num_levels : int, default=4
        The number of grid levels
    """
    group_membership = np.identity(problem['num_vars'], dtype=int)

    num_params = group_membership.shape[0]
    sample = np.array([generate_trajectory(group_membership,
                                           num_levels)
                       for n in range(N)])
    return sample.reshape((N * (num_params + 1), num_params))


def _sample_groups(problem, N, num_levels=4):
    """Generate trajectories for groups

    Returns an :math:`N(g+1)`-by-:math:`k` array of `N` trajectories,
    where :math:`g` is the number of groups and :math:`k` is the number
    of factors

    Arguments
    ---------
    problem : dict
        The problem definition
    N : int
        The number of trajectories to generate
    num_levels : int, default=4
        The number of grid levels

    Returns
    -------
    numpy.ndarray
    """
    if len(problem['groups']) != problem['num_vars']:
        raise ValueError("Groups do not match to number of variables")

    group_membership, _ = compute_groups_matrix(problem['groups'])

    if group_membership is None:
        raise ValueError("Please define the 'group_membership' matrix")
    if not isinstance(group_membership, np.ndarray):
        raise TypeError("Argument 'group_membership' should be formatted \
                         as a numpy ndarray")

    num_params = group_membership.shape[0]
    num_groups = group_membership.shape[1]
    sample = np.zeros((N * (num_groups + 1), num_params))
    sample = np.array([generate_trajectory(group_membership,
                                           num_levels)
                       for n in range(N)])
    return sample.reshape((N * (num_groups + 1), num_params))


def generate_trajectory(group_membership, num_levels=4):
    """Return a single trajectory

    Return a single trajectory of size :math:`(g+1)`-by-:math:`k`
    where :math:`g` is the number of groups,
    and :math:`k` is the number of factors,
    both implied by the dimensions of `group_membership`

    Arguments
    ---------
    group_membership : np.ndarray
        a k-by-g matrix which notes factor membership of groups
    num_levels : int, default=4
        The number of levels in the grid

    Returns
    -------
    np.ndarray
    """

    delta = compute_delta(num_levels)

    # Infer number of groups `g` and number of params `k` from
    # `group_membership` matrix
    num_params = group_membership.shape[0]
    num_groups = group_membership.shape[1]

    # Matrix B - size (g + 1) * g -  lower triangular matrix
    B = np.tril(np.ones([num_groups + 1, num_groups],
                        dtype=int), -1)

    P_star = generate_p_star(num_groups)

    # Matrix J - a (g+1)-by-num_params matrix of ones
    J = np.ones((num_groups + 1, num_params))

    # Matrix D* - num_params-by-num_params matrix which decribes whether
    # factors move up or down
    D_star = np.diag(rd.choice([-1, 1], num_params))

    x_star = generate_x_star(num_params, num_levels)

    # Matrix B* - size (num_groups + 1) * num_params
    B_star = compute_b_star(J, x_star, delta, B,
                            group_membership, P_star, D_star)

    return B_star


def compute_b_star(J, x_star, delta, B, G, P_star, D_star):
    """
    """
    element_a = J[0, :] * x_star
    element_b = np.matmul(G, P_star).T
    element_c = np.matmul(2.0 * B, element_b)
    element_d = np.matmul((element_c - J), D_star)

    b_star = element_a + (delta / 2.0) * (element_d + J)
    return b_star


def generate_p_star(num_groups: int):
    """Describe the order in which groups move

    Arguments
    ---------
    num_groups : int

    Returns
    -------
    np.ndarray
        Matrix P* - size (g-by-g)
    """
    p_star = np.eye(num_groups, num_groups)
    rd.shuffle(p_star)
    return p_star


def generate_x_star(num_params, num_levels):
    """Generate an 1-by-num_params array to represent initial position for EE

    This should be a randomly generated array in the p level grid
    :math:`\omega`

    Arguments
    ---------
    num_params : int
        The number of parameters (factors)
    num_levels : int
        The number of levels

    Returns
    -------
    numpy.ndarray
        The initial starting positions of the trajectory
    """
    x_star = np.zeros((1, num_params))
    delta = compute_delta(num_levels)
    bound = 1 - delta
    grid = np.linspace(0, bound, int(num_levels / 2))

    x_star[0, :] = rd.choice(grid, num_params)

    return x_star


def compute_delta(num_levels):
    """Computes the delta value from number of levels

    Arguments
    ---------
    num_levels : int
        The number of levels

    Returns
    -------
    float
    """
    return num_levels / (2.0 * (num_levels - 1))


def _compute_optimised_trajectories(problem, input_sample, N, k_choices,
                                    local_optimization=False):
    '''
    Calls the procedure to compute the optimum k_choices of trajectories
    from the input_sample.
    If there are groups, then this procedure allocates the groups to the
    correct call here.

    Arguments
    ---------
    problem : dict
        The problem definition
    input_sample :
    N : int
        The number of samples to generate
    k_choices : int
        The number of optimal trajectories
    local_optimization : bool, default=False
        If true, uses local optimisation heuristic
    '''
    if _has_gurobi is False \
            and local_optimization is False \
            and k_choices > 10:
        msg = "Running optimal trajectories greater than values of 10 \
                will take a long time."
        raise ValueError(msg)

    num_params = problem['num_vars']

    if np.any((input_sample < 0) | (input_sample > 1)):
        raise ValueError("Input sample must be scaled between 0 and 1")

    if _has_gurobi and local_optimization is False:
        # Use global optimization method
        strategy = GlobalOptimisation()
    elif local_optimization:
        # Use local method
        strategy = LocalOptimisation()
    else:
        # Use brute force approach
        strategy = BruteForce()

    if problem.get('groups'):
        num_groups = len(set(problem['groups']))
    else:
        num_groups = None

    context = SampleMorris(strategy)
    output = context.sample(input_sample, N, num_params,
                            k_choices, num_groups)

    return output


def cli_parse(parser):
    parser.add_argument('-l', '--levels', type=int, required=False,
                        default=4, help='Number of grid levels \
                        (Morris only)')
    parser.add_argument('-k', '--k-optimal', type=int, required=False,
                        default=None,
                        help='Number of optimal trajectories \
                        (Morris only)')
    parser.add_argument('-lo', '--local', type=bool, required=True,
                        default=False,
                        help='Use the local optimisation method \
                        (Morris with optimization only)')
    return parser


def cli_action(args):
    rd.seed(args.seed)

    problem = read_param_file(args.paramfile)
    param_values = sample(problem, args.samples, args.levels,
                          args.k_optimal, args.local)

    np.savetxt(args.output, param_values, delimiter=args.delimiter,
               fmt='%.' + str(args.precision) + 'e')


if __name__ == "__main__":
    common_args.run_cli(cli_parse, cli_action)<|MERGE_RESOLUTION|>--- conflicted
+++ resolved
@@ -52,13 +52,8 @@
 __all__ = ['sample']
 
 
-<<<<<<< HEAD
 def sample(problem: Dict, N: int, num_levels: int=4, optimal_trajectories: int=None,
-           local_optimization: bool=True) -> np.array:
-=======
-def sample(problem, N, num_levels=4, optimal_trajectories=None,
-           local_optimization=True, seed=None):
->>>>>>> b93924d2
+           local_optimization: bool=True, seed=None) -> np.array:
     """Generate model inputs using the Method of Morris
 
     Returns a NumPy matrix containing the model inputs required for Method of
@@ -85,6 +80,7 @@
         Speeds up the process tremendously for bigger N and num_levels.
         If set to ``False`` brute force method is used, unless ``gurobipy`` is
         available
+    seed : int, default=None
 
     Returns
     -------
