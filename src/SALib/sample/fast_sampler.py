--- conflicted
+++ resolved
@@ -1,4 +1,3 @@
-<<<<<<< HEAD
 import math
 
 import numpy as np
@@ -8,12 +7,13 @@
 
 
 def sample(problem, N, M=4, seed=None):
-    """Generate model inputs for the extended Fourier Amplitude Sensitivity Test (eFAST).
+    """Generate model inputs for extended Fourier Amplitude Sensitivity Test
 
-    Returns a NumPy matrix containing the model inputs required by the extended Fourier
-    Amplitude sensitivity test.  The resulting matrix contains N * D rows and D
-    columns, where D is the number of parameters. The samples generated are
-    intended to be used by :func:`SALib.analyze.fast.analyze`.
+    Returns a NumPy matrix containing the model inputs required by the extended
+    Fourier Amplitude sensitivity test.  The resulting matrix contains N * D
+    rows and D columns, where D is the number of parameters.
+    The samples generated are intended to be used by
+    :func:`SALib.analyze.fast.analyze`.
 
     Parameters
     ----------
@@ -24,14 +24,16 @@
     M : int
         The interference parameter, i.e., the number of harmonics to sum in the
         Fourier series decomposition (default 4)
+    seed : int
+        Seed to generate a random number
 
     References
     ----------
-    .. [1] Cukier, R.I., Fortuin, C.M., Shuler, K.E., Petschek, A.G., 
-           Schaibly, J.H., 1973. 
-           Study of the sensitivity of coupled reaction systems to uncertainties 
-           in rate coefficients. I theory. 
-           Journal of Chemical Physics 59, 3873–3878. 
+    .. [1] Cukier, R.I., Fortuin, C.M., Shuler, K.E., Petschek, A.G.,
+           Schaibly, J.H., 1973.
+           Study of the sensitivity of coupled reaction systems to
+           uncertainties in rate coefficients. I theory.
+           Journal of Chemical Physics 59, 3873–3878.
            https://doi.org/10.1063/1.1680571
 
     .. [2] Saltelli, A., S. Tarantola, and K. P.-S. Chan (1999).  "A
@@ -68,7 +70,7 @@
         omega2[i] = omega[0]
         idx = list(range(i)) + list(range(i + 1, D))
         omega2[idx] = omega[1:]
-        l = range(i * N, (i + 1) * N)
+        z = range(i * N, (i + 1) * N)
 
         # random phase shift on [0, 2pi) following Saltelli et al.
         # Technometrics 1999
@@ -76,7 +78,7 @@
 
         for j in range(D):
             g = 0.5 + (1 / math.pi) * np.arcsin(np.sin(omega2[j] * s + phi))
-            X[l, j] = g
+            X[z, j] = g
 
     X = scale_samples(X, problem)
 
@@ -114,110 +116,4 @@
 
 
 if __name__ == "__main__":
-    common_args.run_cli(cli_parse, cli_action)
-=======
-from __future__ import division
-
-import math
-
-import numpy as np
-
-from . import common_args
-from .. util import scale_samples, read_param_file
-
-
-def sample(problem, N, M=4, seed=None):
-    """Generate model inputs for the extended Fourier Amplitude Sensitivity Test (eFAST).
-
-    Returns a NumPy matrix containing the model inputs required by the Fourier
-    Amplitude sensitivity test. The resulting matrix contains N * D rows and D
-    columns, where D is the number of parameters. The samples generated are
-    intended to be used by :func:`SALib.analyze.fast.analyze`.
-
-    Parameters
-    ----------
-    problem : dict
-        The problem definition
-    N : int
-        The number of samples to generate
-    M : int
-        The interference parameter, i.e., the number of harmonics to sum in the
-        Fourier series decomposition (default 4)
-    seed : int
-        Seed to generate a random number
-    """
-    if seed:
-        np.random.seed(seed)
-
-    if N <= 4 * M**2:
-        raise ValueError("""
-        Sample size N > 4M^2 is required. M=4 by default.""")
-
-    D = problem['num_vars']
-
-    omega = np.zeros([D])
-    omega[0] = math.floor((N - 1) / (2 * M))
-    m = math.floor(omega[0] / (2 * M))
-
-    if m >= (D - 1):
-        omega[1:] = np.floor(np.linspace(1, m, D - 1))
-    else:
-        omega[1:] = np.arange(D - 1) % m + 1
-
-    # Discretization of the frequency space, s
-    s = (2 * math.pi / N) * np.arange(N)
-
-    # Transformation to get points in the X space
-    X = np.zeros([N * D, D])
-    omega2 = np.zeros([D])
-
-    for i in range(D):
-        omega2[i] = omega[0]
-        idx = list(range(i)) + list(range(i + 1, D))
-        omega2[idx] = omega[1:]
-        l = range(i * N, (i + 1) * N)
-
-        # random phase shift on [0, 2pi) following Saltelli et al.
-        # Technometrics 1999
-        phi = 2 * math.pi * np.random.rand()
-
-        for j in range(D):
-            g = 0.5 + (1 / math.pi) * np.arcsin(np.sin(omega2[j] * s + phi))
-            X[l, j] = g
-
-    scale_samples(X, problem['bounds'])
-    return X
-
-
-def cli_parse(parser):
-    """Add method specific options to CLI parser.
-
-    Parameters
-    ----------
-    parser : argparse object
-
-    Returns
-    ----------
-    Updated argparse object
-    """
-    parser.add_argument('-M', '--m-coef', type=int, required=False, default=4,
-                        help='M coefficient, default 4', dest='M')
-    return parser
-
-
-def cli_action(args):
-    """Run sampling method
-
-    Parameters
-    ----------
-    args : argparse namespace
-    """
-    problem = read_param_file(args.paramfile)
-    param_values = sample(problem, N=args.samples, M=args.M, seed=args.seed)
-    np.savetxt(args.output, param_values, delimiter=args.delimiter,
-               fmt='%.' + str(args.precision) + 'e')
-
-
-if __name__ == "__main__":
-    common_args.run_cli(cli_parse, cli_action)
->>>>>>> c35568dc
+    common_args.run_cli(cli_parse, cli_action)