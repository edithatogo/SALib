--- conflicted
+++ resolved
@@ -1,139 +1,134 @@
-<<<<<<< HEAD
-from __future__ import division
-
-import warnings
-=======
->>>>>>> 0e631184
-import numpy as np
-
-from . import common_args
-from . import sobol_sequence
-from ..util import scale_samples, nonuniform_scale_samples, read_param_file, compute_groups_matrix
-
-
-def sample(problem, N, calc_second_order=True, seed=None, skip_values=1000):
-    """Generates model inputs using Saltelli's extension of the Sobol sequence.
-
-    Returns a NumPy matrix containing the model inputs using Saltelli's sampling
-    scheme.  Saltelli's scheme extends the Sobol sequence in a way to reduce
-    the error rates in the resulting sensitivity index calculations.  If
-    calc_second_order is False, the resulting matrix has N * (D + 2)
-    rows, where D is the number of parameters.  If calc_second_order is True,
-    the resulting matrix has N * (2D + 2) rows.  These model inputs are
-    intended to be used with :func:`SALib.analyze.sobol.analyze`.
-
-    Parameters
-    ----------
-    problem : dict
-        The problem definition
-    N : int
-        The number of samples to generate
-    calc_second_order : bool
-        Calculate second-order sensitivities (default True)
-    """
-    if seed:
-        msg = "The seed value is ignored for the Saltelli sampler\n"
-        msg += "as it uses the (deterministic) Sobol sequence.\n"
-        msg += "Different samples can be obtained by setting the\n"
-        msg += "`skip_values` parameter (defaults to 1000)."
-        warnings.warn(msg)
-
-    D = problem['num_vars']
-    groups = problem.get('groups')
-
-    if not groups:
-        Dg = problem['num_vars']
-    else:
-        Dg = len(set(groups))
-        G, group_names = compute_groups_matrix(groups)
-
-    # Create base sequence - could be any type of sampling
-    base_sequence = sobol_sequence.sample(N + skip_values, 2 * D)
-
-    if calc_second_order:
-        saltelli_sequence = np.zeros([(2 * Dg + 2) * N, D])
-    else:
-        saltelli_sequence = np.zeros([(Dg + 2) * N, D])
-    index = 0
-
-    for i in range(skip_values, N + skip_values):
-
-        # Copy matrix "A"
-        for j in range(D):
-            saltelli_sequence[index, j] = base_sequence[i, j]
-
-        index += 1
-
-        # Cross-sample elements of "B" into "A"
-        for k in range(Dg):
-            for j in range(D):
-                if (not groups and j == k) or (groups and group_names[k] == groups[j]):
-                    saltelli_sequence[index, j] = base_sequence[i, j + D]
-                else:
-                    saltelli_sequence[index, j] = base_sequence[i, j]
-
-            index += 1
-
-        # Cross-sample elements of "A" into "B"
-        # Only needed if you're doing second-order indices (true by default)
-        if calc_second_order:
-            for k in range(Dg):
-                for j in range(D):
-                    if (not groups and j == k) or (groups and group_names[k] == groups[j]):
-                        saltelli_sequence[index, j] = base_sequence[i, j]
-                    else:
-                        saltelli_sequence[index, j] = base_sequence[i, j + D]
-
-                index += 1
-
-        # Copy matrix "B"
-        for j in range(D):
-            saltelli_sequence[index, j] = base_sequence[i, j + D]
-
-        index += 1
-    if not problem.get('dists'):
-        # scaling values out of 0-1 range with uniform distributions
-        scale_samples(saltelli_sequence, problem['bounds'])
-        return saltelli_sequence
-    else:
-        # scaling values to other distributions based on inverse CDFs
-        scaled_saltelli = nonuniform_scale_samples(
-            saltelli_sequence, problem['bounds'], problem['dists'])
-        return scaled_saltelli
-
-
-def cli_parse(parser):
-    """Add method specific options to CLI parser.
-
-    Parameters
-    ----------
-    parser : argparse object
-
-    Returns
-    ----------
-    Updated argparse object
-    """
-    parser.add_argument('--max-order', type=int, required=False, default=2,
-                        choices=[1, 2],
-                        help='Maximum order of sensitivity indices \
-                           to calculate')
-    return parser
-
-
-def cli_action(args):
-    """Run sampling method
-
-    Parameters
-    ----------
-    args : argparse namespace
-    """
-    problem = read_param_file(args.paramfile)
-    param_values = sample(problem, args.samples,
-                          calc_second_order=(args.max_order == 2),
-                          seed=args.seed)
-    np.savetxt(args.output, param_values, delimiter=args.delimiter,
-               fmt='%.' + str(args.precision) + 'e')
-
-
-if __name__ == "__main__":
-    common_args.run_cli(cli_parse, cli_action)
+import warnings
+import numpy as np
+
+from . import common_args
+from . import sobol_sequence
+from ..util import scale_samples, nonuniform_scale_samples, read_param_file, compute_groups_matrix
+
+
+def sample(problem, N, calc_second_order=True, seed=None, skip_values=1000):
+    """Generates model inputs using Saltelli's extension of the Sobol sequence.
+
+    Returns a NumPy matrix containing the model inputs using Saltelli's sampling
+    scheme.  Saltelli's scheme extends the Sobol sequence in a way to reduce
+    the error rates in the resulting sensitivity index calculations.  If
+    calc_second_order is False, the resulting matrix has N * (D + 2)
+    rows, where D is the number of parameters.  If calc_second_order is True,
+    the resulting matrix has N * (2D + 2) rows.  These model inputs are
+    intended to be used with :func:`SALib.analyze.sobol.analyze`.
+
+    Parameters
+    ----------
+    problem : dict
+        The problem definition
+    N : int
+        The number of samples to generate
+    calc_second_order : bool
+        Calculate second-order sensitivities (default True)
+    """
+    if seed:
+        msg = "The seed value is ignored for the Saltelli sampler\n"
+        msg += "as it uses the (deterministic) Sobol sequence.\n"
+        msg += "Different samples can be obtained by setting the\n"
+        msg += "`skip_values` parameter (defaults to 1000)."
+        warnings.warn(msg)
+
+    D = problem['num_vars']
+    groups = problem.get('groups')
+
+    if not groups:
+        Dg = problem['num_vars']
+    else:
+        Dg = len(set(groups))
+        G, group_names = compute_groups_matrix(groups)
+
+    # Create base sequence - could be any type of sampling
+    base_sequence = sobol_sequence.sample(N + skip_values, 2 * D)
+
+    if calc_second_order:
+        saltelli_sequence = np.zeros([(2 * Dg + 2) * N, D])
+    else:
+        saltelli_sequence = np.zeros([(Dg + 2) * N, D])
+    index = 0
+
+    for i in range(skip_values, N + skip_values):
+
+        # Copy matrix "A"
+        for j in range(D):
+            saltelli_sequence[index, j] = base_sequence[i, j]
+
+        index += 1
+
+        # Cross-sample elements of "B" into "A"
+        for k in range(Dg):
+            for j in range(D):
+                if (not groups and j == k) or (groups and group_names[k] == groups[j]):
+                    saltelli_sequence[index, j] = base_sequence[i, j + D]
+                else:
+                    saltelli_sequence[index, j] = base_sequence[i, j]
+
+            index += 1
+
+        # Cross-sample elements of "A" into "B"
+        # Only needed if you're doing second-order indices (true by default)
+        if calc_second_order:
+            for k in range(Dg):
+                for j in range(D):
+                    if (not groups and j == k) or (groups and group_names[k] == groups[j]):
+                        saltelli_sequence[index, j] = base_sequence[i, j]
+                    else:
+                        saltelli_sequence[index, j] = base_sequence[i, j + D]
+
+                index += 1
+
+        # Copy matrix "B"
+        for j in range(D):
+            saltelli_sequence[index, j] = base_sequence[i, j + D]
+
+        index += 1
+    if not problem.get('dists'):
+        # scaling values out of 0-1 range with uniform distributions
+        scale_samples(saltelli_sequence, problem['bounds'])
+        return saltelli_sequence
+    else:
+        # scaling values to other distributions based on inverse CDFs
+        scaled_saltelli = nonuniform_scale_samples(
+            saltelli_sequence, problem['bounds'], problem['dists'])
+        return scaled_saltelli
+
+
+def cli_parse(parser):
+    """Add method specific options to CLI parser.
+
+    Parameters
+    ----------
+    parser : argparse object
+
+    Returns
+    ----------
+    Updated argparse object
+    """
+    parser.add_argument('--max-order', type=int, required=False, default=2,
+                        choices=[1, 2],
+                        help='Maximum order of sensitivity indices \
+                           to calculate')
+    return parser
+
+
+def cli_action(args):
+    """Run sampling method
+
+    Parameters
+    ----------
+    args : argparse namespace
+    """
+    problem = read_param_file(args.paramfile)
+    param_values = sample(problem, args.samples,
+                          calc_second_order=(args.max_order == 2),
+                          seed=args.seed)
+    np.savetxt(args.output, param_values, delimiter=args.delimiter,
+               fmt='%.' + str(args.precision) + 'e')
+
+
+if __name__ == "__main__":
+    common_args.run_cli(cli_parse, cli_action)