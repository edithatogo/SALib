--- conflicted
+++ resolved
@@ -1,5 +1,4 @@
-<<<<<<< HEAD
-from typing import Dict, Optional
+from typing import Dict
 import math
 import warnings
 
@@ -13,26 +12,30 @@
 
 def sample(problem: Dict, N: int, calc_second_order: bool = True,
            skip_values: int = None):
-    """Generates model inputs using Saltelli's extension of the Sobol' sequence.
+    """Generates model inputs using Saltelli's extension of the Sobol' sequence
 
     The Sobol' sequence is a popular quasi-random low-discrepancy sequence used
     to generate uniform samples of parameter space.
 
-    Returns a NumPy matrix containing the model inputs using Saltelli's sampling
-    scheme. Saltelli's scheme extends the Sobol' sequence in a way to reduce
+    Returns a NumPy matrix containing the model inputs using Saltelli's
+    sampling scheme.
+    Saltelli's scheme extends the Sobol' sequence in a way to reduce
     the error rates in the resulting sensitivity index calculations. If
-    `calc_second_order` is False, the resulting matrix has ``N * (D + 2)`` rows,
-    where ``D`` is the number of parameters. If `calc_second_order` is `True`,
-    the resulting matrix has ``N * (2D + 2)`` rows. These model inputs are
-    intended to be used with :func:`SALib.analyze.sobol.analyze`.
+    `calc_second_order` is False, the resulting matrix has ``N * (D + 2)``
+    rows, where ``D`` is the number of parameters.
+    If `calc_second_order` is `True`, the resulting matrix has ``N * (2D + 2)``
+    rows.
+    These model inputs are intended to be used with
+    :func:`SALib.analyze.sobol.analyze`.
 
     Notes
     -----
     The initial points of the Sobol' sequence has some repetition (see Table 2
     in Campolongo [1]), which can be avoided by setting the `skip_values`
-    parameter. Skipping values reportedly improves the uniformity of samples. It
-    has been shown, however, that naively skipping values may reduce accuracy,
-    increasing the number of samples needed to achieve convergence (see Owen [2]).
+    parameter. Skipping values reportedly improves the uniformity of samples.
+    It has been shown that naively skipping values may reduce accuracy,
+    increasing the number of samples needed to achieve convergence
+    (see Owen [2]).
 
     A recommendation adopted here is that both `skip_values` and `N` be a power
     of 2, where `N` is the desired number of samples (see [2] and discussion in
@@ -41,8 +44,8 @@
 
     The method now defaults to setting `skip_values` to a power of two that is
     ``>= N``. If `skip_values` is provided, the method now raises a UserWarning
-    in cases where sample sizes may be sub-optimal according to the recommendation
-    above.
+    in cases where sample sizes may be sub-optimal according to the
+    recommendation above.
 
     Parameters
     ----------
@@ -61,14 +64,16 @@
     References
     ----------
     .. [1] Campolongo, F., Saltelli, A., Cariboni, J., 2011.
-           From screening to quantitative sensitivity analysis. A unified approach.
+           From screening to quantitative sensitivity analysis.
+           A unified approach.
            Computer Physics Communications 182, 978–988.
            https://doi.org/10.1016/j.cpc.2010.12.039
 
     .. [2] Owen, A. B., 2020.
            On dropping the first Sobol' point.
            arXiv:2008.08051 [cs, math, stat].
-           Available at: http://arxiv.org/abs/2008.08051 (Accessed: 20 April 2021).
+           Available at: http://arxiv.org/abs/2008.08051
+           (Accessed: 20 April 2021).
 
     .. [3] Saltelli, A., 2002.
            Making best use of model evaluations to compute sensitivity indices.
@@ -112,17 +117,19 @@
             warnings.warn(msg)
 
         # warning when N > skip_values
-        # (see: https://github.com/scipy/scipy/pull/10844#issuecomment-673029539)
+        # see https://github.com/scipy/scipy/pull/10844#issuecomment-673029539
         n_exp = int(math.log(N, 2))
         m_exp = int(math.log(M, 2))
         if n_exp > m_exp:
             msg = (
-                "Convergence may not be valid as the number of requested samples is"
+                "Convergence may not be valid as the number of "
+                "requested samples is"
                 f" > `skip_values` ({N} > {M})."
             )
             warnings.warn(msg)
     elif skip_values == 0:
-        warnings.warn("Duplicate samples will be taken as no points are skipped.")
+        warnings.warn(
+            "Duplicate samples will be taken as no points are skipped.")
     else:
         assert isinstance(skip_values, int) and skip_values >= 0, \
             "`skip_values` must be a positive integer."
@@ -156,7 +163,8 @@
         # Cross-sample elements of "B" into "A"
         for k in range(Dg):
             for j in range(D):
-                if (not groups and j == k) or (groups and group_names[k] == groups[j]):
+                if (not groups and j == k) or \
+                   (groups and group_names[k] == groups[j]):
                     saltelli_sequence[index, j] = base_sequence[i, j + D]
                 else:
                     saltelli_sequence[index, j] = base_sequence[i, j]
@@ -168,7 +176,8 @@
         if calc_second_order:
             for k in range(Dg):
                 for j in range(D):
-                    if (not groups and j == k) or (groups and group_names[k] == groups[j]):
+                    if (not groups and j == k) or \
+                       (groups and group_names[k] == groups[j]):
                         saltelli_sequence[index, j] = base_sequence[i, j]
                     else:
                         saltelli_sequence[index, j] = base_sequence[i, j + D]
@@ -200,12 +209,15 @@
                         choices=[1, 2],
                         help='Maximum order of sensitivity indices \
                            to calculate')
-    parser.add_argument('--skip-values', type=int, required=False, default=None,
-                        help='Number of sample points to skip (default: next largest power of 2 from `samples`)')
-
-    # hacky way to remove an argument (seed option is not relevant for Saltelli)
+    parser.add_argument('--skip-values', type=int, required=False,
+                        default=None,
+                        help='Number of sample points to skip \
+                            (default: next largest power of 2 from `samples`)')
+
+    # hacky way to remove an argument (seed option not relevant for Saltelli)
     remove_opts = [x for x in parser._actions if x.dest == 'seed']
-    [parser._handle_conflict_resolve(None, [('--seed', x), ('-s', x)]) for x in remove_opts]
+    [parser._handle_conflict_resolve(
+        None, [('--seed', x), ('-s', x)]) for x in remove_opts]
 
     return parser
 
@@ -226,184 +238,4 @@
 
 
 if __name__ == "__main__":
-    common_args.run_cli(cli_parse, cli_action)
-=======
-from __future__ import division
-import warnings
-
-import math
-import numpy as np
-
-from . import common_args
-from . import sobol_sequence
-from ..util import scale_samples, nonuniform_scale_samples, read_param_file, compute_groups_matrix
-
-
-def sample(problem, N, calc_second_order=True, seed=None, skip_values=1024):
-    """Generates model inputs using Saltelli's extension of the Sobol' sequence.
-
-    Returns a NumPy matrix containing the model inputs using Saltelli's sampling
-    scheme. Saltelli's scheme extends the Sobol' sequence in a way to reduce
-    the error rates in the resulting sensitivity index calculations. If
-    `calc_second_order` is False, the resulting matrix has ``N * (D + 2)``
-    rows, where ``D`` is the number of parameters. If `calc_second_order` is True,
-    the resulting matrix has ``N * (2D + 2)`` rows. These model inputs are
-    intended to be used with :func:`SALib.analyze.sobol.analyze`.
-
-    Parameters
-    ----------
-    problem : dict
-        The problem definition
-    N : int
-        The number of samples to generate.
-        Must be an exponent of 2 and < `skip_values`.
-    calc_second_order : bool
-        Calculate second-order sensitivities (default True)
-    seed : int
-        Seed to generate a random number
-    skip_values : int
-        Number of points in Sobol' sequence to skip (must be an exponent of 2).
-    """
-    if seed:
-        msg = ("The seed value is ignored for the Saltelli sampler\n"
-               "as it uses the (deterministic) Sobol' sequence.\n"
-               "Different samples can be obtained by setting the\n"
-               "`skip_values` parameter (defaults to 1024).")
-
-        warnings.warn(msg)
-
-
-    # bit-shift test to check if `N` is a power of 2
-    n_is_base_2 = True
-    if not ((N & (N-1) == 0) and (N != 0 and N-1 != 0)):
-        msg = """
-        Convergence properties of the Sobol' sequence is only valid if `N` = 2^n.
-        SALib will continue on, but results may have issues.
-        In future, this will raise an error.
-        """
-        warnings.warn(msg, FutureWarning)
-        n_is_base_2 = False
-
-
-    M = skip_values
-    m_is_base_2 = True
-    if not ((M & (M-1) == 0) and (M != 0 and M-1 != 0)):
-        msg = """
-        Convergence properties of the Sobol' sequence is only valid if `skip_values` == 2^m.
-        SALib will continue on, but results may have issues.
-        In future, this will raise an error.
-        """
-        warnings.warn(msg, FutureWarning)
-        m_is_base_2 = False
-
-    if n_is_base_2 and m_is_base_2:
-        n_exp = int(math.log(N, 2))
-        m_exp = int(math.log(M, 2))
-        if n_exp >= m_exp:
-            msg = f"""
-            Convergence may not be valid as 2^{n_exp} ({N}) is >= 2^{m_exp} ({M}).
-            SALib will continue on, but results may have issues.
-            In future, this will raise an error.
-            """
-            warnings.warn(msg, FutureWarning)
-
-    D = problem['num_vars']
-    groups = problem.get('groups')
-
-    if not groups:
-        Dg = problem['num_vars']
-    else:
-        Dg = len(set(groups))
-        _, group_names = compute_groups_matrix(groups)
-
-    # Create base sequence - could be any type of sampling
-    base_sequence = sobol_sequence.sample(N + skip_values, 2 * D)
-
-    if calc_second_order:
-        saltelli_sequence = np.zeros([(2 * Dg + 2) * N, D])
-    else:
-        saltelli_sequence = np.zeros([(Dg + 2) * N, D])
-    index = 0
-
-    for i in range(skip_values, N + skip_values):
-
-        # Copy matrix "A"
-        for j in range(D):
-            saltelli_sequence[index, j] = base_sequence[i, j]
-
-        index += 1
-
-        # Cross-sample elements of "B" into "A"
-        for k in range(Dg):
-            for j in range(D):
-                if (not groups and j == k) or (groups and group_names[k] == groups[j]):
-                    saltelli_sequence[index, j] = base_sequence[i, j + D]
-                else:
-                    saltelli_sequence[index, j] = base_sequence[i, j]
-
-            index += 1
-
-        # Cross-sample elements of "A" into "B"
-        # Only needed if you're doing second-order indices (true by default)
-        if calc_second_order:
-            for k in range(Dg):
-                for j in range(D):
-                    if (not groups and j == k) or (groups and group_names[k] == groups[j]):
-                        saltelli_sequence[index, j] = base_sequence[i, j]
-                    else:
-                        saltelli_sequence[index, j] = base_sequence[i, j + D]
-
-                index += 1
-
-        # Copy matrix "B"
-        for j in range(D):
-            saltelli_sequence[index, j] = base_sequence[i, j + D]
-
-        index += 1
-    if not problem.get('dists'):
-        # scaling values out of 0-1 range with uniform distributions
-        scale_samples(saltelli_sequence, problem['bounds'])
-        return saltelli_sequence
-    else:
-        # scaling values to other distributions based on inverse CDFs
-        scaled_saltelli = nonuniform_scale_samples(
-            saltelli_sequence, problem['bounds'], problem['dists'])
-        return scaled_saltelli
-
-
-def cli_parse(parser):
-    """Add method specific options to CLI parser.
-
-    Parameters
-    ----------
-    parser : argparse object
-
-    Returns
-    ----------
-    Updated argparse object
-    """
-    parser.add_argument('--max-order', type=int, required=False, default=2,
-                        choices=[1, 2],
-                        help='Maximum order of sensitivity indices \
-                           to calculate')
-    return parser
-
-
-def cli_action(args):
-    """Run sampling method
-
-    Parameters
-    ----------
-    args : argparse namespace
-    """
-    problem = read_param_file(args.paramfile)
-    param_values = sample(problem, args.samples,
-                          calc_second_order=(args.max_order == 2),
-                          seed=args.seed)
-    np.savetxt(args.output, param_values, delimiter=args.delimiter,
-               fmt='%.' + str(args.precision) + 'e')
-
-
-if __name__ == "__main__":
-    common_args.run_cli(cli_parse, cli_action)
->>>>>>> c35568dc
+    common_args.run_cli(cli_parse, cli_action)